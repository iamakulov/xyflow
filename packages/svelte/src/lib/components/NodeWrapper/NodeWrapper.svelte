--- conflicted
+++ resolved
@@ -117,16 +117,10 @@
     style:transform="translate({positionOrigin?.x ?? 0}px, {positionOrigin?.y ?? 0}px)"
     {style}
     on:click={onSelectNodeHandler}
-<<<<<<< HEAD
     on:mouseenter={(event) => dispatch('nodemouseenter', { node, event })}
     on:mouseleave={(event) => dispatch('nodemouseleave', { node, event })}
     on:mousemove={(event) => dispatch('nodemousemove', { node, event })}
-=======
-    on:mouseenter={(event) => dispatchEvent('nodemouseenter', event)}
-    on:mouseleave={(event) => dispatchEvent('nodemouseleave', event)}
-    on:mousemove={(event) => dispatchEvent('nodemousemove', event)}
-    on:contextmenu={(event) => dispatchEvent('nodecontextmenu', event)}
->>>>>>> 1d19ccb8
+    on:contextmenu={(event) => dispatch('nodecontextmenu', { node, event })}
   >
     <svelte:component
       this={nodeComponent}
