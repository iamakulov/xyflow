--- conflicted
+++ resolved
@@ -1,13 +1,10 @@
 import { get, type Writable } from 'svelte/store';
 import {
-<<<<<<< HEAD
   getIncomersBase,
   getOutgoersBase,
-=======
   getOverlappingArea,
   isRectObject,
   nodeToRect,
->>>>>>> e3660a2c
   pointToRendererPoint,
   type FitBoundsOptions,
   type SetCenterOptions,
@@ -23,10 +20,6 @@
 
 import { useStore } from '$lib/store';
 import type { Edge, FitViewOptions, Node } from '$lib/types';
-<<<<<<< HEAD
-import type { SvelteFlowStore } from '$lib/store/types';
-=======
->>>>>>> e3660a2c
 
 export function useSvelteFlow(): {
   zoomIn: ZoomInOut;
@@ -55,14 +48,9 @@
   screenToFlowCoordinate: (position: XYPosition) => XYPosition;
   flowToScreenCoordinate: (position: XYPosition) => XYPosition;
   viewport: Writable<Viewport>;
-<<<<<<< HEAD
-  nodes: SvelteFlowStore['nodes'];
-  edges: SvelteFlowStore['edges'];
   getConnectedEdges: (id: string | (Partial<Node> & { id: Node['id'] })[]) => Edge[];
   getIncomers: (node: string | (Partial<Node> & { id: Node['id'] })) => Node[];
   getOutgoers: (node: string | (Partial<Node> & { id: Node['id'] })) => Node[];
-=======
->>>>>>> e3660a2c
 } {
   const {
     zoomIn,
@@ -116,16 +104,12 @@
     },
     getViewport: () => get(viewport),
     setCenter: (x, y, options) => {
-      const _width = get(width);
-      const _height = get(height);
-      const _maxZoom = get(maxZoom);
-
-      const nextZoom = typeof options?.zoom !== 'undefined' ? options.zoom : _maxZoom;
+      const nextZoom = typeof options?.zoom !== 'undefined' ? options.zoom : get(maxZoom);
 
       get(panZoom)?.setViewport(
         {
-          x: _width / 2 - x * nextZoom,
-          y: _height / 2 - y * nextZoom,
+          x: get(width) / 2 - x * nextZoom,
+          y: get(height) / 2 - y * nextZoom,
           zoom: nextZoom
         },
         { duration: options?.duration }
@@ -133,17 +117,12 @@
     },
     fitView,
     fitBounds: (bounds: Rect, options?: FitBoundsOptions) => {
-      const _width = get(width);
-      const _height = get(height);
-      const _maxZoom = get(maxZoom);
-      const _minZoom = get(minZoom);
-
       const [x, y, zoom] = getTransformForBounds(
         bounds,
-        _width,
-        _height,
-        _minZoom,
-        _maxZoom,
+        get(width),
+        get(height),
+        get(minZoom),
+        get(maxZoom),
         options?.padding ?? 0.1
       );
 
@@ -223,6 +202,7 @@
     },
     screenToFlowCoordinate: (position: XYPosition) => {
       const _domNode = get(domNode);
+
       if (_domNode) {
         const _snapGrid = get(snapGrid);
         const { x, y, zoom } = get(viewport);
@@ -245,6 +225,7 @@
     },
     flowToScreenCoordinate: (position: XYPosition) => {
       const _domNode = get(domNode);
+
       if (_domNode) {
         const { x, y, zoom } = get(viewport);
         const { x: domX, y: domY } = _domNode.getBoundingClientRect();
@@ -259,13 +240,9 @@
 
       return { x: 0, y: 0 };
     },
-<<<<<<< HEAD
-    nodes,
-    edges,
     getConnectedEdges: (node) => {
-      const _edges = get(edges);
-
       const nodeIds = new Set();
+
       if (typeof node === 'string') {
         nodeIds.add(node);
       } else if (node.length >= 1) {
@@ -274,30 +251,18 @@
         });
       }
 
-      return _edges.filter((edge) => nodeIds.has(edge.source) || nodeIds.has(edge.target));
+      return get(edges).filter((edge) => nodeIds.has(edge.source) || nodeIds.has(edge.target));
     },
     getIncomers: (node) => {
-      const _edges = get(edges);
-      const _nodes = get(nodes);
-
-      if (typeof node === 'string') {
-        return getIncomersBase({ id: node }, _nodes, _edges);
-      }
-
-      return getIncomersBase(node, _nodes, _edges);
+      const _node = typeof node === 'string' ? { id: node } : node;
+
+      return getIncomersBase(_node, get(nodes), get(edges));
     },
     getOutgoers: (node) => {
-      const _edges = get(edges);
-      const _nodes = get(nodes);
-
-      if (typeof node == 'string') {
-        return getOutgoersBase({ id: node }, _nodes, _edges);
-      }
-
-      return getOutgoersBase(node, _nodes, _edges);
-    },
-=======
->>>>>>> e3660a2c
-    viewport: viewport
+      const _node = typeof node === 'string' ? { id: node } : node;
+
+      return getOutgoersBase(_node, get(nodes), get(edges));
+    },
+    viewport
   };
 }