'use strict';

Object.defineProperty(exports, '__esModule', { value: true });

function _interopDefault (ex) { return (ex && (typeof ex === 'object') && 'default' in ex) ? ex['default'] : ex; }

var React = require('react');
var React__default = _interopDefault(React);
var reactDom = _interopDefault(require('react-dom'));

var obj;
var NOTHING = typeof Symbol !== "undefined" ? Symbol("immer-nothing") : ( obj = {}, obj["immer-nothing"] = true, obj );
var DRAFTABLE = typeof Symbol !== "undefined" && Symbol.for ? Symbol.for("immer-draftable") : "__$immer_draftable";
var DRAFT_STATE = typeof Symbol !== "undefined" && Symbol.for ? Symbol.for("immer-state") : "__$immer_state";
function isDraft(value) {
  return !!value && !!value[DRAFT_STATE];
}
function isDraftable(value) {
  if (!value || typeof value !== "object") { return false; }
  if (Array.isArray(value)) { return true; }
  var proto = Object.getPrototypeOf(value);
  if (!proto || proto === Object.prototype) { return true; }
  return !!value[DRAFTABLE] || !!value.constructor[DRAFTABLE];
}
var assign = Object.assign || function assign(target, value) {
  for (var key in value) {
    if (has(value, key)) {
      target[key] = value[key];
    }
  }

  return target;
};
var ownKeys = typeof Reflect !== "undefined" && Reflect.ownKeys ? Reflect.ownKeys : typeof Object.getOwnPropertySymbols !== "undefined" ? function (obj) { return Object.getOwnPropertyNames(obj).concat(Object.getOwnPropertySymbols(obj)); } : Object.getOwnPropertyNames;
function shallowCopy(base, invokeGetters) {
  if ( invokeGetters === void 0 ) invokeGetters = false;

  if (Array.isArray(base)) { return base.slice(); }
  var clone = Object.create(Object.getPrototypeOf(base));
  ownKeys(base).forEach(function (key) {
    if (key === DRAFT_STATE) {
      return; // Never copy over draft state.
    }

    var desc = Object.getOwnPropertyDescriptor(base, key);
    var value = desc.value;

    if (desc.get) {
      if (invokeGetters) {
        value = desc.get.call(base);
      }
    }

    if (desc.enumerable) {
      clone[key] = value;
    } else if (invokeGetters) {
      Object.defineProperty(clone, key, {
        value: value,
        writable: true,
        configurable: true
      });
    }
  });
  return clone;
}
function each(value, cb) {
  if (Array.isArray(value)) {
    for (var i = 0; i < value.length; i++) { cb(i, value[i], value); }
  } else {
    ownKeys(value).forEach(function (key) { return cb(key, value[key], value); });
  }
}
function isEnumerable(base, prop) {
  var desc = Object.getOwnPropertyDescriptor(base, prop);
  return !!desc && desc.enumerable;
}
function has(thing, prop) {
  return Object.prototype.hasOwnProperty.call(thing, prop);
}
function is(x, y) {
  // From: https://github.com/facebook/fbjs/blob/c69904a511b900266935168223063dd8772dfc40/packages/fbjs/src/core/shallowEqual.js
  if (x === y) {
    return x !== 0 || 1 / x === 1 / y;
  } else {
    return x !== x && y !== y;
  }
}

/** Each scope represents a `produce` call. */

var ImmerScope = function ImmerScope(parent) {
  this.drafts = [];
  this.parent = parent; // Whenever the modified draft contains a draft from another scope, we
  // need to prevent auto-freezing so the unowned draft can be finalized.

  this.canAutoFreeze = true; // To avoid prototype lookups:

  this.patches = null;
};

ImmerScope.prototype.usePatches = function usePatches (patchListener) {
  if (patchListener) {
    this.patches = [];
    this.inversePatches = [];
    this.patchListener = patchListener;
  }
};

ImmerScope.prototype.revoke = function revoke$1 () {
  this.leave();
  this.drafts.forEach(revoke);
  this.drafts = null; // Make draft-related methods throw.
};

ImmerScope.prototype.leave = function leave () {
  if (this === ImmerScope.current) {
    ImmerScope.current = this.parent;
  }
};
ImmerScope.current = null;

ImmerScope.enter = function () {
  return this.current = new ImmerScope(this.current);
};

function revoke(draft) {
  draft[DRAFT_STATE].revoke();
}

// but share them all instead

var descriptors = {};
function willFinalize(scope, result, isReplaced) {
  scope.drafts.forEach(function (draft) {
    draft[DRAFT_STATE].finalizing = true;
  });

  if (!isReplaced) {
    if (scope.patches) {
      markChangesRecursively(scope.drafts[0]);
    } // This is faster when we don't care about which attributes changed.


    markChangesSweep(scope.drafts);
  } // When a child draft is returned, look for changes.
  else if (isDraft(result) && result[DRAFT_STATE].scope === scope) {
      markChangesSweep(scope.drafts);
    }
}
function createProxy(base, parent) {
  var isArray = Array.isArray(base);
  var draft = clonePotentialDraft(base);
  each(draft, function (prop) {
    proxyProperty(draft, prop, isArray || isEnumerable(base, prop));
  }); // See "proxy.js" for property documentation.

  var scope = parent ? parent.scope : ImmerScope.current;
  var state = {
    scope: scope,
    modified: false,
    finalizing: false,
    // es5 only
    finalized: false,
    assigned: {},
    parent: parent,
    base: base,
    draft: draft,
    copy: null,
    revoke: revoke$1,
    revoked: false // es5 only

  };
  createHiddenProperty(draft, DRAFT_STATE, state);
  scope.drafts.push(draft);
  return draft;
}

function revoke$1() {
  this.revoked = true;
}

function source(state) {
  return state.copy || state.base;
} // Access a property without creating an Immer draft.


function peek(draft, prop) {
  var state = draft[DRAFT_STATE];

  if (state && !state.finalizing) {
    state.finalizing = true;
    var value = draft[prop];
    state.finalizing = false;
    return value;
  }

  return draft[prop];
}

function get(state, prop) {
  assertUnrevoked(state);
  var value = peek(source(state), prop);
  if (state.finalizing) { return value; } // Create a draft if the value is unmodified.

  if (value === peek(state.base, prop) && isDraftable(value)) {
    prepareCopy(state);
    return state.copy[prop] = createProxy(value, state);
  }

  return value;
}

function set(state, prop, value) {
  assertUnrevoked(state);
  state.assigned[prop] = true;

  if (!state.modified) {
    if (is(value, peek(source(state), prop))) { return; }
    markChanged(state);
    prepareCopy(state);
  }

  state.copy[prop] = value;
}

function markChanged(state) {
  if (!state.modified) {
    state.modified = true;
    if (state.parent) { markChanged(state.parent); }
  }
}

function prepareCopy(state) {
  if (!state.copy) { state.copy = clonePotentialDraft(state.base); }
}

function clonePotentialDraft(base) {
  var state = base && base[DRAFT_STATE];

  if (state) {
    state.finalizing = true;
    var draft = shallowCopy(state.draft, true);
    state.finalizing = false;
    return draft;
  }

  return shallowCopy(base);
}

function proxyProperty(draft, prop, enumerable) {
  var desc = descriptors[prop];

  if (desc) {
    desc.enumerable = enumerable;
  } else {
    descriptors[prop] = desc = {
      configurable: true,
      enumerable: enumerable,

      get: function get$1() {
        return get(this[DRAFT_STATE], prop);
      },

      set: function set$1(value) {
        set(this[DRAFT_STATE], prop, value);
      }

    };
  }

  Object.defineProperty(draft, prop, desc);
}

function assertUnrevoked(state) {
  if (state.revoked === true) { throw new Error("Cannot use a proxy that has been revoked. Did you pass an object from inside an immer function to an async process? " + JSON.stringify(source(state))); }
} // This looks expensive, but only proxies are visited, and only objects without known changes are scanned.


function markChangesSweep(drafts) {
  // The natural order of drafts in the `scope` array is based on when they
  // were accessed. By processing drafts in reverse natural order, we have a
  // better chance of processing leaf nodes first. When a leaf node is known to
  // have changed, we can avoid any traversal of its ancestor nodes.
  for (var i = drafts.length - 1; i >= 0; i--) {
    var state = drafts[i][DRAFT_STATE];

    if (!state.modified) {
      if (Array.isArray(state.base)) {
        if (hasArrayChanges(state)) { markChanged(state); }
      } else if (hasObjectChanges(state)) { markChanged(state); }
    }
  }
}

function markChangesRecursively(object) {
  if (!object || typeof object !== "object") { return; }
  var state = object[DRAFT_STATE];
  if (!state) { return; }
  var base = state.base;
  var draft = state.draft;
  var assigned = state.assigned;

  if (!Array.isArray(object)) {
    // Look for added keys.
    Object.keys(draft).forEach(function (key) {
      // The `undefined` check is a fast path for pre-existing keys.
      if (base[key] === undefined && !has(base, key)) {
        assigned[key] = true;
        markChanged(state);
      } else if (!assigned[key]) {
        // Only untouched properties trigger recursion.
        markChangesRecursively(draft[key]);
      }
    }); // Look for removed keys.

    Object.keys(base).forEach(function (key) {
      // The `undefined` check is a fast path for pre-existing keys.
      if (draft[key] === undefined && !has(draft, key)) {
        assigned[key] = false;
        markChanged(state);
      }
    });
  } else if (hasArrayChanges(state)) {
    markChanged(state);
    assigned.length = true;

    if (draft.length < base.length) {
      for (var i = draft.length; i < base.length; i++) { assigned[i] = false; }
    } else {
      for (var i$1 = base.length; i$1 < draft.length; i$1++) { assigned[i$1] = true; }
    }

    for (var i$2 = 0; i$2 < draft.length; i$2++) {
      // Only untouched indices trigger recursion.
      if (assigned[i$2] === undefined) { markChangesRecursively(draft[i$2]); }
    }
  }
}

function hasObjectChanges(state) {
  var base = state.base;
  var draft = state.draft; // Search for added keys and changed keys. Start at the back, because
  // non-numeric keys are ordered by time of definition on the object.

  var keys = Object.keys(draft);

  for (var i = keys.length - 1; i >= 0; i--) {
    var key = keys[i];
    var baseValue = base[key]; // The `undefined` check is a fast path for pre-existing keys.

    if (baseValue === undefined && !has(base, key)) {
      return true;
    } // Once a base key is deleted, future changes go undetected, because its
    // descriptor is erased. This branch detects any missed changes.
    else {
        var value = draft[key];
        var state$1 = value && value[DRAFT_STATE];

        if (state$1 ? state$1.base !== baseValue : !is(value, baseValue)) {
          return true;
        }
      }
  } // At this point, no keys were added or changed.
  // Compare key count to determine if keys were deleted.


  return keys.length !== Object.keys(base).length;
}

function hasArrayChanges(state) {
  var draft = state.draft;
  if (draft.length !== state.base.length) { return true; } // See #116
  // If we first shorten the length, our array interceptors will be removed.
  // If after that new items are added, result in the same original length,
  // those last items will have no intercepting property.
  // So if there is no own descriptor on the last position, we know that items were removed and added
  // N.B.: splice, unshift, etc only shift values around, but not prop descriptors, so we only have to check
  // the last one

  var descriptor = Object.getOwnPropertyDescriptor(draft, draft.length - 1); // descriptor can be null, but only for newly created sparse arrays, eg. new Array(10)

  if (descriptor && !descriptor.get) { return true; } // For all other cases, we don't have to compare, as they would have been picked up by the index setters

  return false;
}

function createHiddenProperty(target, prop, value) {
  Object.defineProperty(target, prop, {
    value: value,
    enumerable: false,
    writable: true
  });
}

var legacyProxy = /*#__PURE__*/Object.freeze({
    willFinalize: willFinalize,
    createProxy: createProxy
});

function willFinalize$1() {}
function createProxy$1(base, parent) {
  var scope = parent ? parent.scope : ImmerScope.current;
  var state = {
    // Track which produce call this is associated with.
    scope: scope,
    // True for both shallow and deep changes.
    modified: false,
    // Used during finalization.
    finalized: false,
    // Track which properties have been assigned (true) or deleted (false).
    assigned: {},
    // The parent draft state.
    parent: parent,
    // The base state.
    base: base,
    // The base proxy.
    draft: null,
    // Any property proxies.
    drafts: {},
    // The base copy with any updated values.
    copy: null,
    // Called by the `produce` function.
    revoke: null
  };
  var ref = Array.isArray(base) ? // [state] is used for arrays, to make sure the proxy is array-ish and not violate invariants,
  // although state itself is an object
  Proxy.revocable([state], arrayTraps) : Proxy.revocable(state, objectTraps);
  var revoke = ref.revoke;
  var proxy = ref.proxy;
  state.draft = proxy;
  state.revoke = revoke;
  scope.drafts.push(proxy);
  return proxy;
}
var objectTraps = {
  get: get$1,

  has: function has(target, prop) {
    return prop in source$1(target);
  },

  ownKeys: function ownKeys(target) {
    return Reflect.ownKeys(source$1(target));
  },

  set: set$1,
  deleteProperty: deleteProperty,
  getOwnPropertyDescriptor: getOwnPropertyDescriptor,

  defineProperty: function defineProperty() {
    throw new Error("Object.defineProperty() cannot be used on an Immer draft"); // prettier-ignore
  },

  getPrototypeOf: function getPrototypeOf(target) {
    return Object.getPrototypeOf(target.base);
  },

  setPrototypeOf: function setPrototypeOf() {
    throw new Error("Object.setPrototypeOf() cannot be used on an Immer draft"); // prettier-ignore
  }

};
var arrayTraps = {};
each(objectTraps, function (key, fn) {
  arrayTraps[key] = function () {
    arguments[0] = arguments[0][0];
    return fn.apply(this, arguments);
  };
});

arrayTraps.deleteProperty = function (state, prop) {
  if (isNaN(parseInt(prop))) {
    throw new Error("Immer only supports deleting array indices"); // prettier-ignore
  }

  return objectTraps.deleteProperty.call(this, state[0], prop);
};

arrayTraps.set = function (state, prop, value) {
  if (prop !== "length" && isNaN(parseInt(prop))) {
    throw new Error("Immer only supports setting array indices and the 'length' property"); // prettier-ignore
  }

  return objectTraps.set.call(this, state[0], prop, value);
}; // returns the object we should be reading the current value from, which is base, until some change has been made


function source$1(state) {
  return state.copy || state.base;
} // Access a property without creating an Immer draft.


function peek$1(draft, prop) {
  var state = draft[DRAFT_STATE];
  var desc = Reflect.getOwnPropertyDescriptor(state ? source$1(state) : draft, prop);
  return desc && desc.value;
}

function get$1(state, prop) {
  if (prop === DRAFT_STATE) { return state; }
  var drafts = state.drafts; // Check for existing draft in unmodified state.

  if (!state.modified && has(drafts, prop)) {
    return drafts[prop];
  }

  var value = source$1(state)[prop];

  if (state.finalized || !isDraftable(value)) {
    return value;
  } // Check for existing draft in modified state.


  if (state.modified) {
    // Assigned values are never drafted. This catches any drafts we created, too.
    if (value !== peek$1(state.base, prop)) { return value; } // Store drafts on the copy (when one exists).

    drafts = state.copy;
  }

  return drafts[prop] = createProxy$1(value, state);
}

function set$1(state, prop, value) {
  if (!state.modified) {
    var baseValue = peek$1(state.base, prop); // Optimize based on value's truthiness. Truthy values are guaranteed to
    // never be undefined, so we can avoid the `in` operator. Lastly, truthy
    // values may be drafts, but falsy values are never drafts.

    var isUnchanged = value ? is(baseValue, value) || value === state.drafts[prop] : is(baseValue, value) && prop in state.base;
    if (isUnchanged) { return true; }
    markChanged$1(state);
  }

  state.assigned[prop] = true;
  state.copy[prop] = value;
  return true;
}

function deleteProperty(state, prop) {
  // The `undefined` check is a fast path for pre-existing keys.
  if (peek$1(state.base, prop) !== undefined || prop in state.base) {
    state.assigned[prop] = false;
    markChanged$1(state);
  }

  if (state.copy) { delete state.copy[prop]; }
  return true;
} // Note: We never coerce `desc.value` into an Immer draft, because we can't make
// the same guarantee in ES5 mode.


function getOwnPropertyDescriptor(state, prop) {
  var owner = source$1(state);
  var desc = Reflect.getOwnPropertyDescriptor(owner, prop);

  if (desc) {
    desc.writable = true;
    desc.configurable = !Array.isArray(owner) || prop !== "length";
  }

  return desc;
}

function markChanged$1(state) {
  if (!state.modified) {
    state.modified = true;
    state.copy = assign(shallowCopy(state.base), state.drafts);
    state.drafts = null;
    if (state.parent) { markChanged$1(state.parent); }
  }
}

var modernProxy = /*#__PURE__*/Object.freeze({
    willFinalize: willFinalize$1,
    createProxy: createProxy$1
});

function generatePatches(state, basePath, patches, inversePatches) {
  Array.isArray(state.base) ? generateArrayPatches(state, basePath, patches, inversePatches) : generateObjectPatches(state, basePath, patches, inversePatches);
}

function generateArrayPatches(state, basePath, patches, inversePatches) {
  var assign, assign$1;

  var base = state.base;
  var copy = state.copy;
  var assigned = state.assigned; // Reduce complexity by ensuring `base` is never longer.

  if (copy.length < base.length) {
    (assign = [copy, base], base = assign[0], copy = assign[1]);
    (assign$1 = [inversePatches, patches], patches = assign$1[0], inversePatches = assign$1[1]);
  }

  var delta = copy.length - base.length; // Find the first replaced index.

  var start = 0;

  while (base[start] === copy[start] && start < base.length) {
    ++start;
  } // Find the last replaced index. Search from the end to optimize splice patches.


  var end = base.length;

  while (end > start && base[end - 1] === copy[end + delta - 1]) {
    --end;
  } // Process replaced indices.


  for (var i = start; i < end; ++i) {
    if (assigned[i] && copy[i] !== base[i]) {
      var path = basePath.concat([i]);
      patches.push({
        op: "replace",
        path: path,
        value: copy[i]
      });
      inversePatches.push({
        op: "replace",
        path: path,
        value: base[i]
      });
    }
  }

  var useRemove = end != base.length;
  var replaceCount = patches.length; // Process added indices.

  for (var i$1 = end + delta - 1; i$1 >= end; --i$1) {
    var path$1 = basePath.concat([i$1]);
    patches[replaceCount + i$1 - end] = {
      op: "add",
      path: path$1,
      value: copy[i$1]
    };

    if (useRemove) {
      inversePatches.push({
        op: "remove",
        path: path$1
      });
    }
  } // One "replace" patch reverses all non-splicing "add" patches.


  if (!useRemove) {
    inversePatches.push({
      op: "replace",
      path: basePath.concat(["length"]),
      value: base.length
    });
  }
}

function generateObjectPatches(state, basePath, patches, inversePatches) {
  var base = state.base;
  var copy = state.copy;
  each(state.assigned, function (key, assignedValue) {
    var origValue = base[key];
    var value = copy[key];
    var op = !assignedValue ? "remove" : key in base ? "replace" : "add";
    if (origValue === value && op === "replace") { return; }
    var path = basePath.concat(key);
    patches.push(op === "remove" ? {
      op: op,
      path: path
    } : {
      op: op,
      path: path,
      value: value
    });
    inversePatches.push(op === "add" ? {
      op: "remove",
      path: path
    } : op === "remove" ? {
      op: "add",
      path: path,
      value: origValue
    } : {
      op: "replace",
      path: path,
      value: origValue
    });
  });
}

function applyPatches(draft, patches) {
  for (var i = 0; i < patches.length; i++) {
    var patch = patches[i];
    var path = patch.path;

    if (path.length === 0 && patch.op === "replace") {
      draft = patch.value;
    } else {
      var base = draft;

      for (var i$1 = 0; i$1 < path.length - 1; i$1++) {
        base = base[path[i$1]];
        if (!base || typeof base !== "object") { throw new Error("Cannot apply patch, path doesn't resolve: " + path.join("/")); } // prettier-ignore
      }

      var key = path[path.length - 1];

      switch (patch.op) {
        case "replace":
          base[key] = patch.value;
          break;

        case "add":
          if (Array.isArray(base)) {
            // TODO: support "foo/-" paths for appending to an array
            base.splice(key, 0, patch.value);
          } else {
            base[key] = patch.value;
          }

          break;

        case "remove":
          if (Array.isArray(base)) {
            base.splice(key, 1);
          } else {
            delete base[key];
          }

          break;

        default:
          throw new Error("Unsupported patch operation: " + patch.op);
      }
    }
  }

  return draft;
}

function verifyMinified() {}

var configDefaults = {
  useProxies: typeof Proxy !== "undefined" && typeof Reflect !== "undefined",
  autoFreeze: typeof process !== "undefined" ? "production" !== "production" : verifyMinified.name === "verifyMinified",
  onAssign: null,
  onDelete: null,
  onCopy: null
};
var Immer = function Immer(config) {
  assign(this, configDefaults, config);
  this.setUseProxies(this.useProxies);
  this.produce = this.produce.bind(this);
};

Immer.prototype.produce = function produce (base, recipe, patchListener) {
    var this$1 = this;

  // curried invocation
  if (typeof base === "function" && typeof recipe !== "function") {
    var defaultBase = recipe;
    recipe = base;
    var self = this;
    return function curriedProduce(base) {
        var this$1 = this;
        if ( base === void 0 ) base = defaultBase;
        var args = [], len = arguments.length - 1;
        while ( len-- > 0 ) args[ len ] = arguments[ len + 1 ];

      return self.produce(base, function (draft) { return recipe.call.apply(recipe, [ this$1, draft ].concat( args )); }); // prettier-ignore
    };
  } // prettier-ignore


  {
    if (typeof recipe !== "function") {
      throw new Error("The first or second argument to `produce` must be a function");
    }

    if (patchListener !== undefined && typeof patchListener !== "function") {
      throw new Error("The third argument to `produce` must be a function or undefined");
    }
  }
  var result; // Only plain objects, arrays, and "immerable classes" are drafted.

  if (isDraftable(base)) {
    var scope = ImmerScope.enter();
    var proxy = this.createProxy(base);
    var hasError = true;

    try {
      result = recipe(proxy);
      hasError = false;
    } finally {
      // finally instead of catch + rethrow better preserves original stack
      if (hasError) { scope.revoke(); }else { scope.leave(); }
    }

    if (result instanceof Promise) {
      return result.then(function (result) {
        scope.usePatches(patchListener);
        return this$1.processResult(result, scope);
      }, function (error) {
        scope.revoke();
        throw error;
      });
    }

    scope.usePatches(patchListener);
    return this.processResult(result, scope);
  } else {
    result = recipe(base);
    if (result === undefined) { return base; }
    return result !== NOTHING ? result : undefined;
  }
};

Immer.prototype.createDraft = function createDraft (base) {
  if (!isDraftable(base)) {
    throw new Error("First argument to `createDraft` must be a plain object, an array, or an immerable object"); // prettier-ignore
  }

  var scope = ImmerScope.enter();
  var proxy = this.createProxy(base);
  proxy[DRAFT_STATE].isManual = true;
  scope.leave();
  return proxy;
};

Immer.prototype.finishDraft = function finishDraft (draft, patchListener) {
  var state = draft && draft[DRAFT_STATE];

  if (!state || !state.isManual) {
    throw new Error("First argument to `finishDraft` must be a draft returned by `createDraft`"); // prettier-ignore
  }

  if (state.finalized) {
    throw new Error("The given draft is already finalized"); // prettier-ignore
  }

  var scope = state.scope;
  scope.usePatches(patchListener);
  return this.processResult(undefined, scope);
};

Immer.prototype.setAutoFreeze = function setAutoFreeze (value) {
  this.autoFreeze = value;
};

Immer.prototype.setUseProxies = function setUseProxies (value) {
  this.useProxies = value;
  assign(this, value ? modernProxy : legacyProxy);
};

Immer.prototype.applyPatches = function applyPatches$1 (base, patches) {
  // Mutate the base state when a draft is passed.
  if (isDraft(base)) {
    return applyPatches(base, patches);
  } // Otherwise, produce a copy of the base state.


  return this.produce(base, function (draft) { return applyPatches(draft, patches); });
};
/** @internal */


Immer.prototype.processResult = function processResult (result, scope) {
  var baseDraft = scope.drafts[0];
  var isReplaced = result !== undefined && result !== baseDraft;
  this.willFinalize(scope, result, isReplaced);

  if (isReplaced) {
    if (baseDraft[DRAFT_STATE].modified) {
      scope.revoke();
      throw new Error("An immer producer returned a new value *and* modified its draft. Either return a new value *or* modify the draft."); // prettier-ignore
    }

    if (isDraftable(result)) {
      // Finalize the result in case it contains (or is) a subset of the draft.
      result = this.finalize(result, null, scope);
    }

    if (scope.patches) {
      scope.patches.push({
        op: "replace",
        path: [],
        value: result
      });
      scope.inversePatches.push({
        op: "replace",
        path: [],
        value: baseDraft[DRAFT_STATE].base
      });
    }
  } else {
    // Finalize the base draft.
    result = this.finalize(baseDraft, [], scope);
  }

  scope.revoke();

  if (scope.patches) {
    scope.patchListener(scope.patches, scope.inversePatches);
  }

  return result !== NOTHING ? result : undefined;
};
/**
 * @internal
 * Finalize a draft, returning either the unmodified base state or a modified
 * copy of the base state.
 */


Immer.prototype.finalize = function finalize (draft, path, scope) {
    var this$1 = this;

  var state = draft[DRAFT_STATE];

  if (!state) {
    if (Object.isFrozen(draft)) { return draft; }
    return this.finalizeTree(draft, null, scope);
  } // Never finalize drafts owned by another scope.


  if (state.scope !== scope) {
    return draft;
  }

  if (!state.modified) {
    return state.base;
  }

  if (!state.finalized) {
    state.finalized = true;
    this.finalizeTree(state.draft, path, scope);

    if (this.onDelete) {
      // The `assigned` object is unreliable with ES5 drafts.
      if (this.useProxies) {
        var assigned = state.assigned;

        for (var prop in assigned) {
          if (!assigned[prop]) { this.onDelete(state, prop); }
        }
      } else {
        var base = state.base;
          var copy = state.copy;
        each(base, function (prop) {
          if (!has(copy, prop)) { this$1.onDelete(state, prop); }
        });
      }
    }

    if (this.onCopy) {
      this.onCopy(state);
    } // At this point, all descendants of `state.copy` have been finalized,
    // so we can be sure that `scope.canAutoFreeze` is accurate.


    if (this.autoFreeze && scope.canAutoFreeze) {
      Object.freeze(state.copy);
    }

    if (path && scope.patches) {
      generatePatches(state, path, scope.patches, scope.inversePatches);
    }
  }

  return state.copy;
};
/**
 * @internal
 * Finalize all drafts in the given state tree.
 */


Immer.prototype.finalizeTree = function finalizeTree (root, rootPath, scope) {
    var this$1 = this;

  var state = root[DRAFT_STATE];

  if (state) {
    if (!this.useProxies) {
      // Create the final copy, with added keys and without deleted keys.
      state.copy = shallowCopy(state.draft, true);
    }

    root = state.copy;
  }

  var needPatches = !!rootPath && !!scope.patches;

  var finalizeProperty = function (prop, value, parent) {
    if (value === parent) {
      throw Error("Immer forbids circular references");
    } // In the `finalizeTree` method, only the `root` object may be a draft.


    var isDraftProp = !!state && parent === root;

    if (isDraft(value)) {
      var path = isDraftProp && needPatches && !state.assigned[prop] ? rootPath.concat(prop) : null; // Drafts owned by `scope` are finalized here.

      value = this$1.finalize(value, path, scope); // Drafts from another scope must prevent auto-freezing.

      if (isDraft(value)) {
        scope.canAutoFreeze = false;
      } // Preserve non-enumerable properties.


      if (Array.isArray(parent) || isEnumerable(parent, prop)) {
        parent[prop] = value;
      } else {
        Object.defineProperty(parent, prop, {
          value: value
        });
      } // Unchanged drafts are never passed to the `onAssign` hook.


      if (isDraftProp && value === state.base[prop]) { return; }
    } // Unchanged draft properties are ignored.
    else if (isDraftProp && is(value, state.base[prop])) {
        return;
      } // Search new objects for unfinalized drafts. Frozen objects should never contain drafts.
      else if (isDraftable(value) && !Object.isFrozen(value)) {
          each(value, finalizeProperty);
        }

    if (isDraftProp && this$1.onAssign) {
      this$1.onAssign(state, prop, value);
    }
  };

  each(root, finalizeProperty);
  return root;
};

var immer = new Immer();
/**
 * Pass true to automatically freeze all copies created by Immer.
 *
 * By default, auto-freezing is disabled in production.
 */

var setAutoFreeze = immer.setAutoFreeze.bind(immer);
/**
 * Pass true to use the ES2015 `Proxy` class when creating drafts, which is
 * always faster than using ES5 proxies.
 *
 * By default, feature detection is used, so calling this is rarely necessary.
 */

var setUseProxies = immer.setUseProxies.bind(immer);
/**
 * Apply an array of Immer patches to the first argument.
 *
 * This function is a producer, which means copy-on-write is in effect.
 */

var applyPatches$1 = immer.applyPatches.bind(immer);
/**
 * Create an Immer draft from the given base state, which may be a draft itself.
 * The draft can be modified until you finalize it with the `finishDraft` function.
 */

var createDraft = immer.createDraft.bind(immer);
/**
 * Finalize an Immer draft from a `createDraft` call, returning the base state
 * (if no changes were made) or a modified copy. The draft must *not* be
 * mutated afterwards.
 *
 * Pass a function as the 2nd argument to generate Immer patches based on the
 * changes that were made.
 */

var finishDraft = immer.finishDraft.bind(immer);

function symbolObservablePonyfill(root) {
	var result;
	var Symbol = root.Symbol;

	if (typeof Symbol === 'function') {
		if (Symbol.observable) {
			result = Symbol.observable;
		} else {
			result = Symbol('observable');
			Symbol.observable = result;
		}
	} else {
		result = '@@observable';
	}

	return result;
}

/* global window */

var root;

if (typeof self !== 'undefined') {
  root = self;
} else if (typeof window !== 'undefined') {
  root = window;
} else if (typeof global !== 'undefined') {
  root = global;
} else if (typeof module !== 'undefined') {
  root = module;
} else {
  root = Function('return this')();
}

var result = symbolObservablePonyfill(root);

/**
 * These are private action types reserved by Redux.
 * For any unknown actions, you must return the current state.
 * If the current state is undefined, you must return the initial state.
 * Do not reference these action types directly in your code.
 */
var randomString = function randomString() {
  return Math.random().toString(36).substring(7).split('').join('.');
};

var ActionTypes = {
  INIT: "@@redux/INIT" + randomString(),
  REPLACE: "@@redux/REPLACE" + randomString(),
  PROBE_UNKNOWN_ACTION: function PROBE_UNKNOWN_ACTION() {
    return "@@redux/PROBE_UNKNOWN_ACTION" + randomString();
  }
};

/**
 * @param {any} obj The object to inspect.
 * @returns {boolean} True if the argument appears to be a plain object.
 */
function isPlainObject(obj) {
  if (typeof obj !== 'object' || obj === null) return false;
  var proto = obj;

  while (Object.getPrototypeOf(proto) !== null) {
    proto = Object.getPrototypeOf(proto);
  }

  return Object.getPrototypeOf(obj) === proto;
}

/**
 * Creates a Redux store that holds the state tree.
 * The only way to change the data in the store is to call `dispatch()` on it.
 *
 * There should only be a single store in your app. To specify how different
 * parts of the state tree respond to actions, you may combine several reducers
 * into a single reducer function by using `combineReducers`.
 *
 * @param {Function} reducer A function that returns the next state tree, given
 * the current state tree and the action to handle.
 *
 * @param {any} [preloadedState] The initial state. You may optionally specify it
 * to hydrate the state from the server in universal apps, or to restore a
 * previously serialized user session.
 * If you use `combineReducers` to produce the root reducer function, this must be
 * an object with the same shape as `combineReducers` keys.
 *
 * @param {Function} [enhancer] The store enhancer. You may optionally specify it
 * to enhance the store with third-party capabilities such as middleware,
 * time travel, persistence, etc. The only store enhancer that ships with Redux
 * is `applyMiddleware()`.
 *
 * @returns {Store} A Redux store that lets you read the state, dispatch actions
 * and subscribe to changes.
 */

function createStore(reducer, preloadedState, enhancer) {
  var _ref2;

  if (typeof preloadedState === 'function' && typeof enhancer === 'function' || typeof enhancer === 'function' && typeof arguments[3] === 'function') {
    throw new Error('It looks like you are passing several store enhancers to ' + 'createStore(). This is not supported. Instead, compose them ' + 'together to a single function.');
  }

  if (typeof preloadedState === 'function' && typeof enhancer === 'undefined') {
    enhancer = preloadedState;
    preloadedState = undefined;
  }

  if (typeof enhancer !== 'undefined') {
    if (typeof enhancer !== 'function') {
      throw new Error('Expected the enhancer to be a function.');
    }

    return enhancer(createStore)(reducer, preloadedState);
  }

  if (typeof reducer !== 'function') {
    throw new Error('Expected the reducer to be a function.');
  }

  var currentReducer = reducer;
  var currentState = preloadedState;
  var currentListeners = [];
  var nextListeners = currentListeners;
  var isDispatching = false;
  /**
   * This makes a shallow copy of currentListeners so we can use
   * nextListeners as a temporary list while dispatching.
   *
   * This prevents any bugs around consumers calling
   * subscribe/unsubscribe in the middle of a dispatch.
   */

  function ensureCanMutateNextListeners() {
    if (nextListeners === currentListeners) {
      nextListeners = currentListeners.slice();
    }
  }
  /**
   * Reads the state tree managed by the store.
   *
   * @returns {any} The current state tree of your application.
   */


  function getState() {
    if (isDispatching) {
      throw new Error('You may not call store.getState() while the reducer is executing. ' + 'The reducer has already received the state as an argument. ' + 'Pass it down from the top reducer instead of reading it from the store.');
    }

    return currentState;
  }
  /**
   * Adds a change listener. It will be called any time an action is dispatched,
   * and some part of the state tree may potentially have changed. You may then
   * call `getState()` to read the current state tree inside the callback.
   *
   * You may call `dispatch()` from a change listener, with the following
   * caveats:
   *
   * 1. The subscriptions are snapshotted just before every `dispatch()` call.
   * If you subscribe or unsubscribe while the listeners are being invoked, this
   * will not have any effect on the `dispatch()` that is currently in progress.
   * However, the next `dispatch()` call, whether nested or not, will use a more
   * recent snapshot of the subscription list.
   *
   * 2. The listener should not expect to see all state changes, as the state
   * might have been updated multiple times during a nested `dispatch()` before
   * the listener is called. It is, however, guaranteed that all subscribers
   * registered before the `dispatch()` started will be called with the latest
   * state by the time it exits.
   *
   * @param {Function} listener A callback to be invoked on every dispatch.
   * @returns {Function} A function to remove this change listener.
   */


  function subscribe(listener) {
    if (typeof listener !== 'function') {
      throw new Error('Expected the listener to be a function.');
    }

    if (isDispatching) {
      throw new Error('You may not call store.subscribe() while the reducer is executing. ' + 'If you would like to be notified after the store has been updated, subscribe from a ' + 'component and invoke store.getState() in the callback to access the latest state. ' + 'See https://redux.js.org/api-reference/store#subscribe(listener) for more details.');
    }

    var isSubscribed = true;
    ensureCanMutateNextListeners();
    nextListeners.push(listener);
    return function unsubscribe() {
      if (!isSubscribed) {
        return;
      }

      if (isDispatching) {
        throw new Error('You may not unsubscribe from a store listener while the reducer is executing. ' + 'See https://redux.js.org/api-reference/store#subscribe(listener) for more details.');
      }

      isSubscribed = false;
      ensureCanMutateNextListeners();
      var index = nextListeners.indexOf(listener);
      nextListeners.splice(index, 1);
    };
  }
  /**
   * Dispatches an action. It is the only way to trigger a state change.
   *
   * The `reducer` function, used to create the store, will be called with the
   * current state tree and the given `action`. Its return value will
   * be considered the **next** state of the tree, and the change listeners
   * will be notified.
   *
   * The base implementation only supports plain object actions. If you want to
   * dispatch a Promise, an Observable, a thunk, or something else, you need to
   * wrap your store creating function into the corresponding middleware. For
   * example, see the documentation for the `redux-thunk` package. Even the
   * middleware will eventually dispatch plain object actions using this method.
   *
   * @param {Object} action A plain object representing “what changed”. It is
   * a good idea to keep actions serializable so you can record and replay user
   * sessions, or use the time travelling `redux-devtools`. An action must have
   * a `type` property which may not be `undefined`. It is a good idea to use
   * string constants for action types.
   *
   * @returns {Object} For convenience, the same action object you dispatched.
   *
   * Note that, if you use a custom middleware, it may wrap `dispatch()` to
   * return something else (for example, a Promise you can await).
   */


  function dispatch(action) {
    if (!isPlainObject(action)) {
      throw new Error('Actions must be plain objects. ' + 'Use custom middleware for async actions.');
    }

    if (typeof action.type === 'undefined') {
      throw new Error('Actions may not have an undefined "type" property. ' + 'Have you misspelled a constant?');
    }

    if (isDispatching) {
      throw new Error('Reducers may not dispatch actions.');
    }

    try {
      isDispatching = true;
      currentState = currentReducer(currentState, action);
    } finally {
      isDispatching = false;
    }

    var listeners = currentListeners = nextListeners;

    for (var i = 0; i < listeners.length; i++) {
      var listener = listeners[i];
      listener();
    }

    return action;
  }
  /**
   * Replaces the reducer currently used by the store to calculate the state.
   *
   * You might need this if your app implements code splitting and you want to
   * load some of the reducers dynamically. You might also need this if you
   * implement a hot reloading mechanism for Redux.
   *
   * @param {Function} nextReducer The reducer for the store to use instead.
   * @returns {void}
   */


  function replaceReducer(nextReducer) {
    if (typeof nextReducer !== 'function') {
      throw new Error('Expected the nextReducer to be a function.');
    }

    currentReducer = nextReducer; // This action has a similiar effect to ActionTypes.INIT.
    // Any reducers that existed in both the new and old rootReducer
    // will receive the previous state. This effectively populates
    // the new state tree with any relevant data from the old one.

    dispatch({
      type: ActionTypes.REPLACE
    });
  }
  /**
   * Interoperability point for observable/reactive libraries.
   * @returns {observable} A minimal observable of state changes.
   * For more information, see the observable proposal:
   * https://github.com/tc39/proposal-observable
   */


  function observable() {
    var _ref;

    var outerSubscribe = subscribe;
    return _ref = {
      /**
       * The minimal observable subscription method.
       * @param {Object} observer Any object that can be used as an observer.
       * The observer object should have a `next` method.
       * @returns {subscription} An object with an `unsubscribe` method that can
       * be used to unsubscribe the observable from the store, and prevent further
       * emission of values from the observable.
       */
      subscribe: function subscribe(observer) {
        if (typeof observer !== 'object' || observer === null) {
          throw new TypeError('Expected the observer to be an object.');
        }

        function observeState() {
          if (observer.next) {
            observer.next(getState());
          }
        }

        observeState();
        var unsubscribe = outerSubscribe(observeState);
        return {
          unsubscribe: unsubscribe
        };
      }
    }, _ref[result] = function () {
      return this;
    }, _ref;
  } // When a store is created, an "INIT" action is dispatched so that every
  // reducer returns their initial state. This effectively populates
  // the initial state tree.


  dispatch({
    type: ActionTypes.INIT
  });
  return _ref2 = {
    dispatch: dispatch,
    subscribe: subscribe,
    getState: getState,
    replaceReducer: replaceReducer
  }, _ref2[result] = observable, _ref2;
}

function _defineProperty(obj, key, value) {
  if (key in obj) {
    Object.defineProperty(obj, key, {
      value: value,
      enumerable: true,
      configurable: true,
      writable: true
    });
  } else {
    obj[key] = value;
  }

  return obj;
}

function ownKeys$1(object, enumerableOnly) {
  var keys = Object.keys(object);

  if (Object.getOwnPropertySymbols) {
    keys.push.apply(keys, Object.getOwnPropertySymbols(object));
  }

  if (enumerableOnly) keys = keys.filter(function (sym) {
    return Object.getOwnPropertyDescriptor(object, sym).enumerable;
  });
  return keys;
}

function _objectSpread2(target) {
  for (var i = 1; i < arguments.length; i++) {
    var source = arguments[i] != null ? arguments[i] : {};

    if (i % 2) {
      ownKeys$1(source, true).forEach(function (key) {
        _defineProperty(target, key, source[key]);
      });
    } else if (Object.getOwnPropertyDescriptors) {
      Object.defineProperties(target, Object.getOwnPropertyDescriptors(source));
    } else {
      ownKeys$1(source).forEach(function (key) {
        Object.defineProperty(target, key, Object.getOwnPropertyDescriptor(source, key));
      });
    }
  }

  return target;
}

/**
 * Composes single-argument functions from right to left. The rightmost
 * function can take multiple arguments as it provides the signature for
 * the resulting composite function.
 *
 * @param {...Function} funcs The functions to compose.
 * @returns {Function} A function obtained by composing the argument functions
 * from right to left. For example, compose(f, g, h) is identical to doing
 * (...args) => f(g(h(...args))).
 */
function compose() {
  for (var _len = arguments.length, funcs = new Array(_len), _key = 0; _key < _len; _key++) {
    funcs[_key] = arguments[_key];
  }

  if (funcs.length === 0) {
    return function (arg) {
      return arg;
    };
  }

  if (funcs.length === 1) {
    return funcs[0];
  }

  return funcs.reduce(function (a, b) {
    return function () {
      return a(b.apply(void 0, arguments));
    };
  });
}

/**
 * Creates a store enhancer that applies middleware to the dispatch method
 * of the Redux store. This is handy for a variety of tasks, such as expressing
 * asynchronous actions in a concise manner, or logging every action payload.
 *
 * See `redux-thunk` package as an example of the Redux middleware.
 *
 * Because middleware is potentially asynchronous, this should be the first
 * store enhancer in the composition chain.
 *
 * Note that each middleware will be given the `dispatch` and `getState` functions
 * as named arguments.
 *
 * @param {...Function} middlewares The middleware chain to be applied.
 * @returns {Function} A store enhancer applying the middleware.
 */

function applyMiddleware() {
  for (var _len = arguments.length, middlewares = new Array(_len), _key = 0; _key < _len; _key++) {
    middlewares[_key] = arguments[_key];
  }

  return function (createStore) {
    return function () {
      var store = createStore.apply(void 0, arguments);

      var _dispatch = function dispatch() {
        throw new Error('Dispatching while constructing your middleware is not allowed. ' + 'Other middleware would not be applied to this dispatch.');
      };

      var middlewareAPI = {
        getState: store.getState,
        dispatch: function dispatch() {
          return _dispatch.apply(void 0, arguments);
        }
      };
      var chain = middlewares.map(function (middleware) {
        return middleware(middlewareAPI);
      });
      _dispatch = compose.apply(void 0, chain)(store.dispatch);
      return _objectSpread2({}, store, {
        dispatch: _dispatch
      });
    };
  };
}

function createThunkMiddleware(extraArgument) {
  return function (_ref) {
    var dispatch = _ref.dispatch,
        getState = _ref.getState;
    return function (next) {
      return function (action) {
        if (typeof action === 'function') {
          return action(dispatch, getState, extraArgument);
        }

        return next(action);
      };
    };
  };
}

var thunk = createThunkMiddleware();
thunk.withExtraArgument = createThunkMiddleware;

function Similar() {
	this.list = [];
	this.lastItem = undefined;
	this.size = 0;

	return this;
}

Similar.prototype.get = function(key) {
	var index;

	if (this.lastItem && this.isEqual(this.lastItem.key, key)) {
		return this.lastItem.val;
	}

	index = this.indexOf(key);
	if (index >= 0) {
		this.lastItem = this.list[index];
		return this.list[index].val;
	}

	return undefined;
};

Similar.prototype.set = function(key, val) {
	var index;

	if (this.lastItem && this.isEqual(this.lastItem.key, key)) {
		this.lastItem.val = val;
		return this;
	}

	index = this.indexOf(key);
	if (index >= 0) {
		this.lastItem = this.list[index];
		this.list[index].val = val;
		return this;
	}

	this.lastItem = { key: key, val: val };
	this.list.push(this.lastItem);
	this.size++;

	return this;
};

Similar.prototype.delete = function(key) {
	var index;

	if (this.lastItem && this.isEqual(this.lastItem.key, key)) {
		this.lastItem = undefined;
	}

	index = this.indexOf(key);
	if (index >= 0) {
		this.size--;
		return this.list.splice(index, 1)[0];
	}

	return undefined;
};


// important that has() doesn't use get() in case an existing key has a falsy value, in which case has() would return false
Similar.prototype.has = function(key) {
	var index;

	if (this.lastItem && this.isEqual(this.lastItem.key, key)) {
		return true;
	}

	index = this.indexOf(key);
	if (index >= 0) {
		this.lastItem = this.list[index];
		return true;
	}

	return false;
};

Similar.prototype.forEach = function(callback, thisArg) {
	var i;
	for (i = 0; i < this.size; i++) {
		callback.call(thisArg || this, this.list[i].val, this.list[i].key, this);
	}
};

Similar.prototype.indexOf = function(key) {
	var i;
	for (i = 0; i < this.size; i++) {
		if (this.isEqual(this.list[i].key, key)) {
			return i;
		}
	}
	return -1;
};

// check if the numbers are equal, or whether they are both precisely NaN (isNaN returns true for all non-numbers)
Similar.prototype.isEqual = function(val1, val2) {
	return val1 === val2 || (val1 !== val1 && val2 !== val2);
};

var similar = Similar;

var mapOrSimilar = function(forceSimilar) {
	if (typeof Map !== 'function' || forceSimilar) {
		var Similar = similar;
		return new Similar();
	}
	else {
		return new Map();
	}
};

var memoizerific = function (limit) {
	var cache = new mapOrSimilar(process.env.FORCE_SIMILAR_INSTEAD_OF_MAP === 'true'),
		lru = [];

	return function (fn) {
		var memoizerific = function () {
			var currentCache = cache,
				newMap,
				fnResult,
				argsLengthMinusOne = arguments.length - 1,
				lruPath = Array(argsLengthMinusOne + 1),
				isMemoized = true,
				i;

			if ((memoizerific.numArgs || memoizerific.numArgs === 0) && memoizerific.numArgs !== argsLengthMinusOne + 1) {
				throw new Error('Memoizerific functions should always be called with the same number of arguments');
			}

			// loop through each argument to traverse the map tree
			for (i = 0; i < argsLengthMinusOne; i++) {
				lruPath[i] = {
					cacheItem: currentCache,
					arg: arguments[i]
				};

				// climb through the hierarchical map tree until the second-last argument has been found, or an argument is missing.
				// if all arguments up to the second-last have been found, this will potentially be a cache hit (determined later)
				if (currentCache.has(arguments[i])) {
					currentCache = currentCache.get(arguments[i]);
					continue;
				}

				isMemoized = false;

				// make maps until last value
				newMap = new mapOrSimilar(process.env.FORCE_SIMILAR_INSTEAD_OF_MAP === 'true');
				currentCache.set(arguments[i], newMap);
				currentCache = newMap;
			}

			// we are at the last arg, check if it is really memoized
			if (isMemoized) {
				if (currentCache.has(arguments[argsLengthMinusOne])) {
					fnResult = currentCache.get(arguments[argsLengthMinusOne]);
				}
				else {
					isMemoized = false;
				}
			}

			// if the result wasn't memoized, compute it and cache it
			if (!isMemoized) {
				fnResult = fn.apply(null, arguments);
				currentCache.set(arguments[argsLengthMinusOne], fnResult);
			}

			// if there is a cache limit, purge any extra results
			if (limit > 0) {
				lruPath[argsLengthMinusOne] = {
					cacheItem: currentCache,
					arg: arguments[argsLengthMinusOne]
				};

				if (isMemoized) {
					moveToMostRecentLru(lru, lruPath);
				}
				else {
					lru.push(lruPath);
				}

				if (lru.length > limit) {
					removeCachedResult(lru.shift());
				}
			}

			memoizerific.wasMemoized = isMemoized;
			memoizerific.numArgs = argsLengthMinusOne + 1;

			return fnResult;
		};

		memoizerific.limit = limit;
		memoizerific.wasMemoized = false;
		memoizerific.cache = cache;
		memoizerific.lru = lru;

		return memoizerific;
	};
};

// move current args to most recent position
function moveToMostRecentLru(lru, lruPath) {
	var lruLen = lru.length,
		lruPathLen = lruPath.length,
		isMatch,
		i, ii;

	for (i = 0; i < lruLen; i++) {
		isMatch = true;
		for (ii = 0; ii < lruPathLen; ii++) {
			if (!isEqual(lru[i][ii].arg, lruPath[ii].arg)) {
				isMatch = false;
				break;
			}
		}
		if (isMatch) {
			break;
		}
	}

	lru.push(lru.splice(i, 1)[0]);
}

// remove least recently used cache item and all dead branches
function removeCachedResult(removedLru) {
	var removedLruLen = removedLru.length,
		currentLru = removedLru[removedLruLen - 1],
		tmp,
		i;

	currentLru.cacheItem.delete(currentLru.arg);

	// walk down the tree removing dead branches (size 0) along the way
	for (i = removedLruLen - 2; i >= 0; i--) {
		currentLru = removedLru[i];
		tmp = currentLru.cacheItem.get(currentLru.arg);

		if (!tmp || !tmp.size) {
			currentLru.cacheItem.delete(currentLru.arg);
		} else {
			break;
		}
	}
}

// check if the numbers are equal, or whether they are both precisely NaN (isNaN returns true for all non-numbers)
function isEqual(val1, val2) {
	return val1 === val2 || (val1 !== val1 && val2 !== val2);
}

var StoreContext = React.createContext();

// To get around it, we can conditionally useEffect on the server (no-op) and
// useLayoutEffect in the browser. We need useLayoutEffect to ensure the store
// subscription callback always has the selector from the latest render commit
// available, otherwise a store update may happen between render and the effect,
// which may cause missed updates; we also must ensure the store subscription
// is created synchronously, otherwise a store update may occur before the
// subscription is created and an inconsistent state may be observed

var useIsomorphicLayoutEffect = typeof window !== 'undefined' ? React.useLayoutEffect : React.useEffect;
function createStoreStateHook(Context) {
  return function useStoreState(mapState) {
    var store = React.useContext(Context);
    var mapStateRef = React.useRef(mapState);
    var stateRef = React.useRef();
    var mountedRef = React.useRef(true);
    var subscriptionMapStateError = React.useRef();

    var _useReducer = React.useReducer(function (s) {
      return s + 1;
    }, 0),
        forceRender = _useReducer[1];

    if (subscriptionMapStateError.current || mapStateRef.current !== mapState || stateRef.current === undefined) {
      try {
        stateRef.current = mapState(store.getState());
      } catch (err) {
        var errorMessage = "An error occurred trying to map state in a useStoreState hook: " + err.message + ".";

        if (subscriptionMapStateError.current) {
          errorMessage += "\nThis error may be related to the following error:\n" + subscriptionMapStateError.current.stack + "\n\nOriginal stack trace:";
        }

        throw new Error(errorMessage);
      }
    }

    useIsomorphicLayoutEffect(function () {
      mapStateRef.current = mapState;
      subscriptionMapStateError.current = undefined;
    });
    useIsomorphicLayoutEffect(function () {
      var checkMapState = function checkMapState() {
        try {
          var newState = mapStateRef.current(store.getState());

          if (newState === stateRef.current) {
            return;
          }

          stateRef.current = newState;
        } catch (err) {
          // see https://github.com/reduxjs/react-redux/issues/1179
          // There is a possibility mapState will fail due to stale state or
          // props, therefore we will just track the error and force our
          // component to update. It should then receive the updated state
          subscriptionMapStateError.current = err;
        }

        if (mountedRef.current) {
          forceRender({});
        }
      };

      var unsubscribe = store.subscribe(checkMapState);
      checkMapState();
      return function () {
        mountedRef.current = false;
        unsubscribe();
      };
    }, []);
    return stateRef.current;
  };
}
var useStoreState = createStoreStateHook(StoreContext);
function createStoreActionsHook(Context) {
  return function useStoreActions(mapActions) {
    var store = React.useContext(Context);
    return mapActions(store.getActions());
  };
}
var useStoreActions = createStoreActionsHook(StoreContext);
function createStoreDispatchHook(Context) {
  return function useStoreDispatch() {
    var store = React.useContext(Context);
    return store.dispatch;
  };
}
var useStoreDispatch = createStoreDispatchHook(StoreContext);
function useStore() {
  return React.useContext(StoreContext);
}
function createTypedHooks() {
  return {
    useStoreActions: useStoreActions,
    useStoreDispatch: useStoreDispatch,
    useStoreState: useStoreState,
    useStore: useStore
  };
}

function _extends() {
  _extends = Object.assign || function (target) {
    for (var i = 1; i < arguments.length; i++) {
      var source = arguments[i];

      for (var key in source) {
        if (Object.prototype.hasOwnProperty.call(source, key)) {
          target[key] = source[key];
        }
      }
    }

    return target;
  };

  return _extends.apply(this, arguments);
}

var actionSymbol = '🙈action🙈';
var actionOnSymbol = '🙈actionOn🙈';
var computedSymbol = '🙈computedSymbol🙈';
var reducerSymbol = '🙈reducer🙈';
var thunkOnSymbol = '🙈thunkOn🙈';
var thunkSymbol = '🙈thunk🙈';
var action = function action(fn) {
  fn[actionSymbol] = {};
  return fn;
};

var isStateObject = function isStateObject(x) {
  return x !== null && typeof x === 'object' && !Array.isArray(x) && x.constructor === Object;
};
var get$2 = function get(path, target) {
  return path.reduce(function (acc, cur) {
    return isStateObject(acc) ? acc[cur] : undefined;
  }, target);
};
var set$2 = function set(path, target, value) {
  path.reduce(function (acc, cur, idx) {
    if (idx + 1 === path.length) {
      acc[cur] = value;
    } else {
      acc[cur] = acc[cur] || {};
    }

    return acc[cur];
  }, target);
};

var newify = function newify(currentPath, currentState, finalValue) {
  if (currentPath.length === 0) {
    return finalValue;
  }

  var newState = _extends({}, currentState);

  var key = currentPath[0];

  if (currentPath.length === 1) {
    newState[key] = finalValue;
  } else {
    newState[key] = newify(currentPath.slice(1), newState[key], finalValue);
  }

  return newState;
};

function createStoreInternals(_ref) {
  var disableImmer = _ref.disableImmer,
      initialState = _ref.initialState,
      injections = _ref.injections,
      model = _ref.model,
      reducerEnhancer = _ref.reducerEnhancer,
      references = _ref.references;

  function simpleProduce(path, state, fn) {
    if (disableImmer) {
      var _current = get$2(path, state);

      var next = fn(_current);

      if (_current !== next) {
        return newify(path, state, next);
      }

      return state;
    }

    var draft = createDraft(state);

    var current = get$2(path, draft);

    fn(current);
    return finishDraft(draft);
  }

  var defaultState = initialState;
  var actionCreatorDict = {};
  var actionCreators = {};
  var actionReducersDict = {};
  var actionThunks = {};
  var computedProperties = [];
  var customReducers = [];
  var listenerActionCreators = {};
  var listenerActionMap = {};
  var listenerDefinitions = [];
  var computedState = {
    isInReducer: false,
    currentState: defaultState
  };

  var recursiveExtractDefsFromModel = function recursiveExtractDefsFromModel(current, parentPath) {
    return Object.keys(current).forEach(function (key) {
      var value = current[key];
      var path = [].concat(parentPath, [key]);
      var meta = {
        parent: parentPath,
        path: path
      };

      var handleValueAsState = function handleValueAsState() {
        var initialParentRef = get$2(parentPath, initialState);

        if (initialParentRef && key in initialParentRef) {
          set$2(path, defaultState, initialParentRef[key]);
        } else {
          set$2(path, defaultState, value);
        }
      };

      if (typeof value === 'function') {
        if (value[actionSymbol] || value[actionOnSymbol]) {
          var prefix = value[actionSymbol] ? '@action' : '@actionOn';
          var type = prefix + "." + path.join('.');
          var actionMeta = value[actionSymbol] || value[actionOnSymbol];
          actionMeta.actionName = key;
          actionMeta.type = type;
          actionMeta.parent = meta.parent;
          actionMeta.path = meta.path; // Action Reducer

          actionReducersDict[type] = value; // Action Creator

          var actionCreator = function actionCreator(payload) {
            var actionDefinition = {
              type: type,
              payload: payload
            };

            if (value[actionOnSymbol] && actionMeta.resolvedTargets) {
              payload.resolvedTargets = [].concat(actionMeta.resolvedTargets);
            }

            var result = references.dispatch(actionDefinition);
            return result;
          };

          actionCreator.type = type;
          actionCreatorDict[type] = actionCreator;

          if (key !== 'easyPeasyReplaceState') {
            if (value[actionOnSymbol]) {
              listenerDefinitions.push(value);
              set$2(path, listenerActionCreators, actionCreator);
            } else {
              set$2(path, actionCreators, actionCreator);
            }
          }
        } else if (value[thunkSymbol] || value[thunkOnSymbol]) {
          var _prefix = value[thunkSymbol] ? '@thunk' : '@thunkOn';

          var _type = _prefix + "." + path.join('.');

          var thunkMeta = value[thunkSymbol] || value[thunkOnSymbol];
          thunkMeta.actionName = key;
          thunkMeta.type = _type;
          thunkMeta.parent = meta.parent;
          thunkMeta.path = meta.path; // Thunk Action

          var thunkHandler = function thunkHandler(payload) {
            var helpers = {
              dispatch: references.dispatch,
              getState: function getState() {
                return get$2(parentPath, references.getState());
              },
              getStoreActions: function getStoreActions() {
                return actionCreators;
              },
              getStoreState: references.getState,
              injections: injections,
              meta: meta
            };

            if (value[thunkOnSymbol] && thunkMeta.resolvedTargets) {
              payload.resolvedTargets = [].concat(thunkMeta.resolvedTargets);
            }

            return value(get$2(parentPath, actionCreators), payload, helpers);
          };

          set$2(path, actionThunks, thunkHandler); // Thunk Action Creator

          var startType = _type + "(start)";
          var successType = _type + "(success)";
          var failType = _type + "(fail)";

          var _actionCreator = function _actionCreator(payload) {
            var dispatchError = function dispatchError(err) {
              references.dispatch({
                type: failType,
                payload: payload,
                error: err
              });
              references.dispatch({
                type: _type,
                payload: payload,
                error: err
              });
            };

            var dispatchSuccess = function dispatchSuccess(result) {
              references.dispatch({
                type: successType,
                payload: payload,
                result: result
              });
              references.dispatch({
                type: _type,
                payload: payload,
                result: result
              });
            };

            references.dispatch({
              type: startType,
              payload: payload
            });

            try {
              var result = references.dispatch(function () {
                return thunkHandler(payload);
              });

              if (typeof result === 'object' && typeof result.then === 'function') {
                return result.then(function (resolved) {
                  dispatchSuccess(resolved);
                  return resolved;
                }).catch(function (err) {
                  dispatchError(err);
                  throw err;
                });
              }

              dispatchSuccess(result);
              return result;
            } catch (err) {
              dispatchError(err);
              throw err;
            }
          };

          _actionCreator.type = _type;
          _actionCreator.startType = startType;
          _actionCreator.successType = successType;
          _actionCreator.failType = failType;
          actionCreatorDict[_type] = _actionCreator;

          if (value[thunkOnSymbol]) {
            listenerDefinitions.push(value);
            set$2(path, listenerActionCreators, _actionCreator);
          } else {
            set$2(path, actionCreators, _actionCreator);
          }
        } else if (value[computedSymbol]) {
          var parent = get$2(parentPath, defaultState);

          var computedMeta = value[computedSymbol];
          var memoisedResultFn = memoizerific(1)(value);

          var createComputedProperty = function createComputedProperty(o) {
            Object.defineProperty(o, key, {
              configurable: true,
              enumerable: true,
              get: function get$1() {
                var storeState;

                if (computedState.isInReducer) {
                  storeState = computedState.currentState;
                } else if (references.getState == null) {
                  return undefined;
                } else {
                  try {
                    storeState = references.getState();
                  } catch (err) {

                    return undefined;
                  }
                }

                var state = get$2(parentPath, storeState);

                var inputs = computedMeta.stateResolvers.map(function (resolver) {
                  return resolver(state, storeState);
                });
                return memoisedResultFn.apply(void 0, inputs);
              }
            });
          };

          createComputedProperty(parent);
          computedProperties.push({
            key: key,
            parentPath: parentPath,
            createComputedProperty: createComputedProperty
          });
        } else if (value[reducerSymbol]) {
          customReducers.push({
            key: key,
            parentPath: parentPath,
            reducer: value
          });
        } else {
          handleValueAsState();
        }
      } else if (isStateObject(value)) {
        var existing = get$2(path, defaultState);

        if (existing == null) {
          set$2(path, defaultState, {});
        }

        recursiveExtractDefsFromModel(value, path);
      } else {
        handleValueAsState();
      }
    });
  };

  recursiveExtractDefsFromModel(model, []);
  listenerDefinitions.forEach(function (listenerActionOrThunk) {
    var listenerMeta = listenerActionOrThunk[actionOnSymbol] || listenerActionOrThunk[thunkOnSymbol];
    var targets = listenerMeta.targetResolver(get$2(listenerMeta.parent, actionCreators), actionCreators);
    var targetTypes = (Array.isArray(targets) ? targets : [targets]).reduce(function (acc, target) {
      if (typeof target === 'function' && target.type && actionCreatorDict[target.type]) {
        acc.push(target.type);
      } else if (typeof target === 'string') {
        acc.push(target);
      }

      return acc;
    }, []);
    listenerMeta.resolvedTargets = targetTypes;
    targetTypes.forEach(function (targetType) {
      var listenerReg = listenerActionMap[targetType] || [];
      listenerReg.push(actionCreatorDict[listenerMeta.type]);
      listenerActionMap[targetType] = listenerReg;
    });
  });

  var createReducer = function createReducer() {
    var runActionReducerAtPath = function runActionReducerAtPath(state, action, actionReducer, path) {
      return simpleProduce(path, state, function (draft) {
        return actionReducer(draft, action.payload);
      });
    };

    var reducerForActions = function reducerForActions(state, action) {
      var actionReducer = actionReducersDict[action.type];

      if (actionReducer) {
        var actionMeta = actionReducer[actionSymbol] || actionReducer[actionOnSymbol];
        return runActionReducerAtPath(state, action, actionReducer, actionMeta.parent);
      }

      return state;
    };

    var reducerForCustomReducers = function reducerForCustomReducers(state, action) {
      return customReducers.reduce(function (acc, _ref2) {
        var parentPath = _ref2.parentPath,
            key = _ref2.key,
            red = _ref2.reducer;
        return simpleProduce(parentPath, acc, function (draft) {
          draft[key] = red(draft[key], action);
          return draft;
        });
      }, state);
    };

    var rootReducer = function rootReducer(state, action) {
      var stateAfterActions = reducerForActions(state, action);
      var next = customReducers.length > 0 ? reducerForCustomReducers(stateAfterActions, action) : stateAfterActions;

      if (state !== next) {
        computedProperties.forEach(function (_ref3) {
          var parentPath = _ref3.parentPath,
              createComputedProperty = _ref3.createComputedProperty;
          createComputedProperty(get$2(parentPath, next));
        });
      }

      return next;
    };

    return rootReducer;
  };

  return {
    actionCreatorDict: actionCreatorDict,
    actionCreators: actionCreators,
    computedProperties: computedProperties,
    computedState: computedState,
    defaultState: defaultState,
    listenerActionCreators: listenerActionCreators,
    listenerActionMap: listenerActionMap,
    reducer: reducerEnhancer(createReducer())
  };
}

function createStore$1(model, options) {
  if (options === void 0) {
    options = {};
  }

  var _options = options,
      compose$1 = _options.compose,
      _options$devTools = _options.devTools,
      devTools = _options$devTools === void 0 ? true : _options$devTools,
      _options$disableImmer = _options.disableImmer,
      disableImmer = _options$disableImmer === void 0 ? false : _options$disableImmer,
      _options$enhancers = _options.enhancers,
      enhancers = _options$enhancers === void 0 ? [] : _options$enhancers,
      _options$initialState = _options.initialState,
      initialState = _options$initialState === void 0 ? {} : _options$initialState,
      injections = _options.injections,
      _options$middleware = _options.middleware,
      middleware = _options$middleware === void 0 ? [] : _options$middleware,
      _options$mockActions = _options.mockActions,
      mockActions = _options$mockActions === void 0 ? false : _options$mockActions,
      _options$name = _options.name,
      storeName = _options$name === void 0 ? "EasyPeasyStore" : _options$name,
      _options$reducerEnhan = _options.reducerEnhancer,
      reducerEnhancer = _options$reducerEnhan === void 0 ? function (rootReducer) {
    return rootReducer;
  } : _options$reducerEnhan;

  var bindReplaceState = function bindReplaceState(modelDef) {
    return _extends({}, modelDef, {
      easyPeasyReplaceState: action(function (state, payload) {
        return payload;
      })
    });
  };

  var modelDefinition = bindReplaceState(model);
  var mockedActions = [];
  var references = {};

  var bindStoreInternals = function bindStoreInternals(state) {
    if (state === void 0) {
      state = {};
    }

    references.internals = createStoreInternals({
      disableImmer: disableImmer,
      initialState: state,
      injections: injections,
      model: modelDefinition,
      reducerEnhancer: reducerEnhancer,
      references: references
    });
  };

  bindStoreInternals(initialState);

  var listenerActionsMiddleware = function listenerActionsMiddleware() {
    return function (next) {
      return function (action) {
        var result = next(action);

        if (action && references.internals.listenerActionMap[action.type] && references.internals.listenerActionMap[action.type].length > 0) {
          var sourceAction = references.internals.actionCreatorDict[action.type];
          references.internals.listenerActionMap[action.type].forEach(function (actionCreator) {
            actionCreator({
              type: sourceAction ? sourceAction.type : action.type,
              payload: action.payload,
              error: action.error,
              result: action.result
            });
          });
        }

        return result;
      };
    };
  };

  var mockActionsMiddleware = function mockActionsMiddleware() {
    return function () {
      return function (action) {
        if (action != null) {
          mockedActions.push(action);
        }

        return undefined;
      };
    };
  };

  var computedPropertiesMiddleware = function computedPropertiesMiddleware(store) {
    return function (next) {
      return function (action) {
        references.internals.computedState.currentState = store.getState();
        references.internals.computedState.isInReducer = true;
        return next(action);
      };
    };
  };

  var easyPeasyMiddleware = [computedPropertiesMiddleware, thunk].concat(middleware, [listenerActionsMiddleware]);

  if (mockActions) {
    easyPeasyMiddleware.push(mockActionsMiddleware);
  }

  var composeEnhancers = compose$1 || (devTools && typeof window !== 'undefined' && window.__REDUX_DEVTOOLS_EXTENSION_COMPOSE__ ? window.__REDUX_DEVTOOLS_EXTENSION_COMPOSE__({
    name: storeName
  }) : compose);
  var store = createStore(references.internals.reducer, references.internals.defaultState, composeEnhancers.apply(void 0, [applyMiddleware.apply(void 0, easyPeasyMiddleware)].concat(enhancers)));
  store.subscribe(function () {
    references.internals.computedState.isInReducer = false;
  });
  references.dispatch = store.dispatch;
  references.getState = store.getState;

  var bindActionCreators = function bindActionCreators() {
    Object.keys(store.dispatch).forEach(function (actionsKey) {
      delete store.dispatch[actionsKey];
    });
    Object.keys(references.internals.actionCreators).forEach(function (key) {
      store.dispatch[key] = references.internals.actionCreators[key];
    });
  };

  bindActionCreators();

  var rebindStore = function rebindStore(removeKey) {
    var currentState = store.getState();

    if (removeKey) {
      delete currentState[removeKey];
    }

    bindStoreInternals(store.getState());
    store.replaceReducer(references.internals.reducer);
    references.internals.actionCreatorDict['@action.easyPeasyReplaceState'](references.internals.defaultState);
    bindActionCreators();
  };

  return Object.assign(store, {
    addModel: function addModel(key, modelForKey) {
      if (modelDefinition[key] && "production" !== 'production') {
        // eslint-disable-next-line no-console
        console.warn("easy-peasy: The store model already contains a model definition for \"" + key + "\"");
        store.removeModel(key);
      }

      modelDefinition[key] = modelForKey;
      rebindStore();
    },
    clearMockedActions: function clearMockedActions() {
      mockedActions = [];
    },
    getActions: function getActions() {
      return references.internals.actionCreators;
    },
    getListeners: function getListeners() {
      return references.internals.listenerActionCreators;
    },
    getMockedActions: function getMockedActions() {
      return [].concat(mockedActions);
    },
    reconfigure: function reconfigure(newModel) {
      modelDefinition = bindReplaceState(newModel);
      rebindStore();
    },
    removeModel: function removeModel(key) {
      if (!modelDefinition[key]) {

        return;
      }

      delete modelDefinition[key];
      rebindStore(key);
    }
  });
}

var StoreProvider = function StoreProvider(_ref) {
  var children = _ref.children,
      store = _ref.store;
  return React__default.createElement(StoreContext.Provider, {
    value: store
  }, children);
};

/**
 * The auto freeze feature of immer doesn't seem to work in our testing. We have
 * explicitly disabled it to avoid perf issues.
 */

setAutoFreeze(false);

var typedHooks = createTypedHooks();
var useStoreActions$1 = typedHooks.useStoreActions;
var useStoreState$1 = typedHooks.useStoreState;

/*! *****************************************************************************
Copyright (c) Microsoft Corporation. All rights reserved.
Licensed under the Apache License, Version 2.0 (the "License"); you may not use
this file except in compliance with the License. You may obtain a copy of the
License at http://www.apache.org/licenses/LICENSE-2.0

THIS CODE IS PROVIDED ON AN *AS IS* BASIS, WITHOUT WARRANTIES OR CONDITIONS OF ANY
KIND, EITHER EXPRESS OR IMPLIED, INCLUDING WITHOUT LIMITATION ANY IMPLIED
WARRANTIES OR CONDITIONS OF TITLE, FITNESS FOR A PARTICULAR PURPOSE,
MERCHANTABLITY OR NON-INFRINGEMENT.

See the Apache Version 2.0 License for specific language governing permissions
and limitations under the License.
***************************************************************************** */

var __assign = function() {
    __assign = Object.assign || function __assign(t) {
        for (var s, i = 1, n = arguments.length; i < n; i++) {
            s = arguments[i];
            for (var p in s) if (Object.prototype.hasOwnProperty.call(s, p)) t[p] = s[p];
        }
        return t;
    };
    return __assign.apply(this, arguments);
};

function __rest(s, e) {
    var t = {};
    for (var p in s) if (Object.prototype.hasOwnProperty.call(s, p) && e.indexOf(p) < 0)
        t[p] = s[p];
    if (s != null && typeof Object.getOwnPropertySymbols === "function")
        for (var i = 0, p = Object.getOwnPropertySymbols(s); i < p.length; i++) {
            if (e.indexOf(p[i]) < 0 && Object.prototype.propertyIsEnumerable.call(s, p[i]))
                t[p[i]] = s[p[i]];
        }
    return t;
}

function __spreadArrays() {
    for (var s = 0, i = 0, il = arguments.length; i < il; i++) s += arguments[i].length;
    for (var r = Array(s), k = 0, i = 0; i < il; i++)
        for (var a = arguments[i], j = 0, jl = a.length; j < jl; j++, k++)
            r[k] = a[j];
    return r;
}

var noop = {value: function() {}};

function dispatch() {
  for (var i = 0, n = arguments.length, _ = {}, t; i < n; ++i) {
    if (!(t = arguments[i] + "") || (t in _)) throw new Error("illegal type: " + t);
    _[t] = [];
  }
  return new Dispatch(_);
}

function Dispatch(_) {
  this._ = _;
}

function parseTypenames(typenames, types) {
  return typenames.trim().split(/^|\s+/).map(function(t) {
    var name = "", i = t.indexOf(".");
    if (i >= 0) name = t.slice(i + 1), t = t.slice(0, i);
    if (t && !types.hasOwnProperty(t)) throw new Error("unknown type: " + t);
    return {type: t, name: name};
  });
}

Dispatch.prototype = dispatch.prototype = {
  constructor: Dispatch,
  on: function(typename, callback) {
    var _ = this._,
        T = parseTypenames(typename + "", _),
        t,
        i = -1,
        n = T.length;

    // If no callback was specified, return the callback of the given type and name.
    if (arguments.length < 2) {
      while (++i < n) if ((t = (typename = T[i]).type) && (t = get$3(_[t], typename.name))) return t;
      return;
    }

    // If a type was specified, set the callback for the given type and name.
    // Otherwise, if a null callback was specified, remove callbacks of the given name.
    if (callback != null && typeof callback !== "function") throw new Error("invalid callback: " + callback);
    while (++i < n) {
      if (t = (typename = T[i]).type) _[t] = set$3(_[t], typename.name, callback);
      else if (callback == null) for (t in _) _[t] = set$3(_[t], typename.name, null);
    }

    return this;
  },
  copy: function() {
    var copy = {}, _ = this._;
    for (var t in _) copy[t] = _[t].slice();
    return new Dispatch(copy);
  },
  call: function(type, that) {
    if ((n = arguments.length - 2) > 0) for (var args = new Array(n), i = 0, n, t; i < n; ++i) args[i] = arguments[i + 2];
    if (!this._.hasOwnProperty(type)) throw new Error("unknown type: " + type);
    for (t = this._[type], i = 0, n = t.length; i < n; ++i) t[i].value.apply(that, args);
  },
  apply: function(type, that, args) {
    if (!this._.hasOwnProperty(type)) throw new Error("unknown type: " + type);
    for (var t = this._[type], i = 0, n = t.length; i < n; ++i) t[i].value.apply(that, args);
  }
};

function get$3(type, name) {
  for (var i = 0, n = type.length, c; i < n; ++i) {
    if ((c = type[i]).name === name) {
      return c.value;
    }
  }
}

function set$3(type, name, callback) {
  for (var i = 0, n = type.length; i < n; ++i) {
    if (type[i].name === name) {
      type[i] = noop, type = type.slice(0, i).concat(type.slice(i + 1));
      break;
    }
  }
  if (callback != null) type.push({name: name, value: callback});
  return type;
}

var xhtml = "http://www.w3.org/1999/xhtml";

var namespaces = {
  svg: "http://www.w3.org/2000/svg",
  xhtml: xhtml,
  xlink: "http://www.w3.org/1999/xlink",
  xml: "http://www.w3.org/XML/1998/namespace",
  xmlns: "http://www.w3.org/2000/xmlns/"
};

function namespace(name) {
  var prefix = name += "", i = prefix.indexOf(":");
  if (i >= 0 && (prefix = name.slice(0, i)) !== "xmlns") name = name.slice(i + 1);
  return namespaces.hasOwnProperty(prefix) ? {space: namespaces[prefix], local: name} : name;
}

function creatorInherit(name) {
  return function() {
    var document = this.ownerDocument,
        uri = this.namespaceURI;
    return uri === xhtml && document.documentElement.namespaceURI === xhtml
        ? document.createElement(name)
        : document.createElementNS(uri, name);
  };
}

function creatorFixed(fullname) {
  return function() {
    return this.ownerDocument.createElementNS(fullname.space, fullname.local);
  };
}

function creator(name) {
  var fullname = namespace(name);
  return (fullname.local
      ? creatorFixed
      : creatorInherit)(fullname);
}

function none() {}

function selector(selector) {
  return selector == null ? none : function() {
    return this.querySelector(selector);
  };
}

function selection_select(select) {
  if (typeof select !== "function") select = selector(select);

  for (var groups = this._groups, m = groups.length, subgroups = new Array(m), j = 0; j < m; ++j) {
    for (var group = groups[j], n = group.length, subgroup = subgroups[j] = new Array(n), node, subnode, i = 0; i < n; ++i) {
      if ((node = group[i]) && (subnode = select.call(node, node.__data__, i, group))) {
        if ("__data__" in node) subnode.__data__ = node.__data__;
        subgroup[i] = subnode;
      }
    }
  }

  return new Selection(subgroups, this._parents);
}

function empty() {
  return [];
}

function selectorAll(selector) {
  return selector == null ? empty : function() {
    return this.querySelectorAll(selector);
  };
}

function selection_selectAll(select) {
  if (typeof select !== "function") select = selectorAll(select);

  for (var groups = this._groups, m = groups.length, subgroups = [], parents = [], j = 0; j < m; ++j) {
    for (var group = groups[j], n = group.length, node, i = 0; i < n; ++i) {
      if (node = group[i]) {
        subgroups.push(select.call(node, node.__data__, i, group));
        parents.push(node);
      }
    }
  }

  return new Selection(subgroups, parents);
}

function matcher(selector) {
  return function() {
    return this.matches(selector);
  };
}

function selection_filter(match) {
  if (typeof match !== "function") match = matcher(match);

  for (var groups = this._groups, m = groups.length, subgroups = new Array(m), j = 0; j < m; ++j) {
    for (var group = groups[j], n = group.length, subgroup = subgroups[j] = [], node, i = 0; i < n; ++i) {
      if ((node = group[i]) && match.call(node, node.__data__, i, group)) {
        subgroup.push(node);
      }
    }
  }

  return new Selection(subgroups, this._parents);
}

function sparse(update) {
  return new Array(update.length);
}

function selection_enter() {
  return new Selection(this._enter || this._groups.map(sparse), this._parents);
}

function EnterNode(parent, datum) {
  this.ownerDocument = parent.ownerDocument;
  this.namespaceURI = parent.namespaceURI;
  this._next = null;
  this._parent = parent;
  this.__data__ = datum;
}

EnterNode.prototype = {
  constructor: EnterNode,
  appendChild: function(child) { return this._parent.insertBefore(child, this._next); },
  insertBefore: function(child, next) { return this._parent.insertBefore(child, next); },
  querySelector: function(selector) { return this._parent.querySelector(selector); },
  querySelectorAll: function(selector) { return this._parent.querySelectorAll(selector); }
};

function constant(x) {
  return function() {
    return x;
  };
}

var keyPrefix = "$"; // Protect against keys like “__proto__”.

function bindIndex(parent, group, enter, update, exit, data) {
  var i = 0,
      node,
      groupLength = group.length,
      dataLength = data.length;

  // Put any non-null nodes that fit into update.
  // Put any null nodes into enter.
  // Put any remaining data into enter.
  for (; i < dataLength; ++i) {
    if (node = group[i]) {
      node.__data__ = data[i];
      update[i] = node;
    } else {
      enter[i] = new EnterNode(parent, data[i]);
    }
  }

  // Put any non-null nodes that don’t fit into exit.
  for (; i < groupLength; ++i) {
    if (node = group[i]) {
      exit[i] = node;
    }
  }
}

function bindKey(parent, group, enter, update, exit, data, key) {
  var i,
      node,
      nodeByKeyValue = {},
      groupLength = group.length,
      dataLength = data.length,
      keyValues = new Array(groupLength),
      keyValue;

  // Compute the key for each node.
  // If multiple nodes have the same key, the duplicates are added to exit.
  for (i = 0; i < groupLength; ++i) {
    if (node = group[i]) {
      keyValues[i] = keyValue = keyPrefix + key.call(node, node.__data__, i, group);
      if (keyValue in nodeByKeyValue) {
        exit[i] = node;
      } else {
        nodeByKeyValue[keyValue] = node;
      }
    }
  }

  // Compute the key for each datum.
  // If there a node associated with this key, join and add it to update.
  // If there is not (or the key is a duplicate), add it to enter.
  for (i = 0; i < dataLength; ++i) {
    keyValue = keyPrefix + key.call(parent, data[i], i, data);
    if (node = nodeByKeyValue[keyValue]) {
      update[i] = node;
      node.__data__ = data[i];
      nodeByKeyValue[keyValue] = null;
    } else {
      enter[i] = new EnterNode(parent, data[i]);
    }
  }

  // Add any remaining nodes that were not bound to data to exit.
  for (i = 0; i < groupLength; ++i) {
    if ((node = group[i]) && (nodeByKeyValue[keyValues[i]] === node)) {
      exit[i] = node;
    }
  }
}

function selection_data(value, key) {
  if (!value) {
    data = new Array(this.size()), j = -1;
    this.each(function(d) { data[++j] = d; });
    return data;
  }

  var bind = key ? bindKey : bindIndex,
      parents = this._parents,
      groups = this._groups;

  if (typeof value !== "function") value = constant(value);

  for (var m = groups.length, update = new Array(m), enter = new Array(m), exit = new Array(m), j = 0; j < m; ++j) {
    var parent = parents[j],
        group = groups[j],
        groupLength = group.length,
        data = value.call(parent, parent && parent.__data__, j, parents),
        dataLength = data.length,
        enterGroup = enter[j] = new Array(dataLength),
        updateGroup = update[j] = new Array(dataLength),
        exitGroup = exit[j] = new Array(groupLength);

    bind(parent, group, enterGroup, updateGroup, exitGroup, data, key);

    // Now connect the enter nodes to their following update node, such that
    // appendChild can insert the materialized enter node before this node,
    // rather than at the end of the parent node.
    for (var i0 = 0, i1 = 0, previous, next; i0 < dataLength; ++i0) {
      if (previous = enterGroup[i0]) {
        if (i0 >= i1) i1 = i0 + 1;
        while (!(next = updateGroup[i1]) && ++i1 < dataLength);
        previous._next = next || null;
      }
    }
  }

  update = new Selection(update, parents);
  update._enter = enter;
  update._exit = exit;
  return update;
}

function selection_exit() {
  return new Selection(this._exit || this._groups.map(sparse), this._parents);
}

function selection_join(onenter, onupdate, onexit) {
  var enter = this.enter(), update = this, exit = this.exit();
  enter = typeof onenter === "function" ? onenter(enter) : enter.append(onenter + "");
  if (onupdate != null) update = onupdate(update);
  if (onexit == null) exit.remove(); else onexit(exit);
  return enter && update ? enter.merge(update).order() : update;
}

function selection_merge(selection) {

  for (var groups0 = this._groups, groups1 = selection._groups, m0 = groups0.length, m1 = groups1.length, m = Math.min(m0, m1), merges = new Array(m0), j = 0; j < m; ++j) {
    for (var group0 = groups0[j], group1 = groups1[j], n = group0.length, merge = merges[j] = new Array(n), node, i = 0; i < n; ++i) {
      if (node = group0[i] || group1[i]) {
        merge[i] = node;
      }
    }
  }

  for (; j < m0; ++j) {
    merges[j] = groups0[j];
  }

  return new Selection(merges, this._parents);
}

function selection_order() {

  for (var groups = this._groups, j = -1, m = groups.length; ++j < m;) {
    for (var group = groups[j], i = group.length - 1, next = group[i], node; --i >= 0;) {
      if (node = group[i]) {
        if (next && node.compareDocumentPosition(next) ^ 4) next.parentNode.insertBefore(node, next);
        next = node;
      }
    }
  }

  return this;
}

function selection_sort(compare) {
  if (!compare) compare = ascending;

  function compareNode(a, b) {
    return a && b ? compare(a.__data__, b.__data__) : !a - !b;
  }

  for (var groups = this._groups, m = groups.length, sortgroups = new Array(m), j = 0; j < m; ++j) {
    for (var group = groups[j], n = group.length, sortgroup = sortgroups[j] = new Array(n), node, i = 0; i < n; ++i) {
      if (node = group[i]) {
        sortgroup[i] = node;
      }
    }
    sortgroup.sort(compareNode);
  }

  return new Selection(sortgroups, this._parents).order();
}

function ascending(a, b) {
  return a < b ? -1 : a > b ? 1 : a >= b ? 0 : NaN;
}

function selection_call() {
  var callback = arguments[0];
  arguments[0] = this;
  callback.apply(null, arguments);
  return this;
}

function selection_nodes() {
  var nodes = new Array(this.size()), i = -1;
  this.each(function() { nodes[++i] = this; });
  return nodes;
}

function selection_node() {

  for (var groups = this._groups, j = 0, m = groups.length; j < m; ++j) {
    for (var group = groups[j], i = 0, n = group.length; i < n; ++i) {
      var node = group[i];
      if (node) return node;
    }
  }

  return null;
}

function selection_size() {
  var size = 0;
  this.each(function() { ++size; });
  return size;
}

function selection_empty() {
  return !this.node();
}

function selection_each(callback) {

  for (var groups = this._groups, j = 0, m = groups.length; j < m; ++j) {
    for (var group = groups[j], i = 0, n = group.length, node; i < n; ++i) {
      if (node = group[i]) callback.call(node, node.__data__, i, group);
    }
  }

  return this;
}

function attrRemove(name) {
  return function() {
    this.removeAttribute(name);
  };
}

function attrRemoveNS(fullname) {
  return function() {
    this.removeAttributeNS(fullname.space, fullname.local);
  };
}

function attrConstant(name, value) {
  return function() {
    this.setAttribute(name, value);
  };
}

function attrConstantNS(fullname, value) {
  return function() {
    this.setAttributeNS(fullname.space, fullname.local, value);
  };
}

function attrFunction(name, value) {
  return function() {
    var v = value.apply(this, arguments);
    if (v == null) this.removeAttribute(name);
    else this.setAttribute(name, v);
  };
}

function attrFunctionNS(fullname, value) {
  return function() {
    var v = value.apply(this, arguments);
    if (v == null) this.removeAttributeNS(fullname.space, fullname.local);
    else this.setAttributeNS(fullname.space, fullname.local, v);
  };
}

function selection_attr(name, value) {
  var fullname = namespace(name);

  if (arguments.length < 2) {
    var node = this.node();
    return fullname.local
        ? node.getAttributeNS(fullname.space, fullname.local)
        : node.getAttribute(fullname);
  }

  return this.each((value == null
      ? (fullname.local ? attrRemoveNS : attrRemove) : (typeof value === "function"
      ? (fullname.local ? attrFunctionNS : attrFunction)
      : (fullname.local ? attrConstantNS : attrConstant)))(fullname, value));
}

function defaultView(node) {
  return (node.ownerDocument && node.ownerDocument.defaultView) // node is a Node
      || (node.document && node) // node is a Window
      || node.defaultView; // node is a Document
}

function styleRemove(name) {
  return function() {
    this.style.removeProperty(name);
  };
}

function styleConstant(name, value, priority) {
  return function() {
    this.style.setProperty(name, value, priority);
  };
}

function styleFunction(name, value, priority) {
  return function() {
    var v = value.apply(this, arguments);
    if (v == null) this.style.removeProperty(name);
    else this.style.setProperty(name, v, priority);
  };
}

function selection_style(name, value, priority) {
  return arguments.length > 1
      ? this.each((value == null
            ? styleRemove : typeof value === "function"
            ? styleFunction
            : styleConstant)(name, value, priority == null ? "" : priority))
      : styleValue(this.node(), name);
}

function styleValue(node, name) {
  return node.style.getPropertyValue(name)
      || defaultView(node).getComputedStyle(node, null).getPropertyValue(name);
}

function propertyRemove(name) {
  return function() {
    delete this[name];
  };
}

function propertyConstant(name, value) {
  return function() {
    this[name] = value;
  };
}

function propertyFunction(name, value) {
  return function() {
    var v = value.apply(this, arguments);
    if (v == null) delete this[name];
    else this[name] = v;
  };
}

function selection_property(name, value) {
  return arguments.length > 1
      ? this.each((value == null
          ? propertyRemove : typeof value === "function"
          ? propertyFunction
          : propertyConstant)(name, value))
      : this.node()[name];
}

function classArray(string) {
  return string.trim().split(/^|\s+/);
}

function classList(node) {
  return node.classList || new ClassList(node);
}

function ClassList(node) {
  this._node = node;
  this._names = classArray(node.getAttribute("class") || "");
}

ClassList.prototype = {
  add: function(name) {
    var i = this._names.indexOf(name);
    if (i < 0) {
      this._names.push(name);
      this._node.setAttribute("class", this._names.join(" "));
    }
  },
  remove: function(name) {
    var i = this._names.indexOf(name);
    if (i >= 0) {
      this._names.splice(i, 1);
      this._node.setAttribute("class", this._names.join(" "));
    }
  },
  contains: function(name) {
    return this._names.indexOf(name) >= 0;
  }
};

function classedAdd(node, names) {
  var list = classList(node), i = -1, n = names.length;
  while (++i < n) list.add(names[i]);
}

function classedRemove(node, names) {
  var list = classList(node), i = -1, n = names.length;
  while (++i < n) list.remove(names[i]);
}

function classedTrue(names) {
  return function() {
    classedAdd(this, names);
  };
}

function classedFalse(names) {
  return function() {
    classedRemove(this, names);
  };
}

function classedFunction(names, value) {
  return function() {
    (value.apply(this, arguments) ? classedAdd : classedRemove)(this, names);
  };
}

function selection_classed(name, value) {
  var names = classArray(name + "");

  if (arguments.length < 2) {
    var list = classList(this.node()), i = -1, n = names.length;
    while (++i < n) if (!list.contains(names[i])) return false;
    return true;
  }

  return this.each((typeof value === "function"
      ? classedFunction : value
      ? classedTrue
      : classedFalse)(names, value));
}

function textRemove() {
  this.textContent = "";
}

function textConstant(value) {
  return function() {
    this.textContent = value;
  };
}

function textFunction(value) {
  return function() {
    var v = value.apply(this, arguments);
    this.textContent = v == null ? "" : v;
  };
}

function selection_text(value) {
  return arguments.length
      ? this.each(value == null
          ? textRemove : (typeof value === "function"
          ? textFunction
          : textConstant)(value))
      : this.node().textContent;
}

function htmlRemove() {
  this.innerHTML = "";
}

function htmlConstant(value) {
  return function() {
    this.innerHTML = value;
  };
}

function htmlFunction(value) {
  return function() {
    var v = value.apply(this, arguments);
    this.innerHTML = v == null ? "" : v;
  };
}

function selection_html(value) {
  return arguments.length
      ? this.each(value == null
          ? htmlRemove : (typeof value === "function"
          ? htmlFunction
          : htmlConstant)(value))
      : this.node().innerHTML;
}

function raise() {
  if (this.nextSibling) this.parentNode.appendChild(this);
}

function selection_raise() {
  return this.each(raise);
}

function lower() {
  if (this.previousSibling) this.parentNode.insertBefore(this, this.parentNode.firstChild);
}

function selection_lower() {
  return this.each(lower);
}

function selection_append(name) {
  var create = typeof name === "function" ? name : creator(name);
  return this.select(function() {
    return this.appendChild(create.apply(this, arguments));
  });
}

function constantNull() {
  return null;
}

function selection_insert(name, before) {
  var create = typeof name === "function" ? name : creator(name),
      select = before == null ? constantNull : typeof before === "function" ? before : selector(before);
  return this.select(function() {
    return this.insertBefore(create.apply(this, arguments), select.apply(this, arguments) || null);
  });
}

function remove() {
  var parent = this.parentNode;
  if (parent) parent.removeChild(this);
}

function selection_remove() {
  return this.each(remove);
}

function selection_cloneShallow() {
  return this.parentNode.insertBefore(this.cloneNode(false), this.nextSibling);
}

function selection_cloneDeep() {
  return this.parentNode.insertBefore(this.cloneNode(true), this.nextSibling);
}

function selection_clone(deep) {
  return this.select(deep ? selection_cloneDeep : selection_cloneShallow);
}

function selection_datum(value) {
  return arguments.length
      ? this.property("__data__", value)
      : this.node().__data__;
}

var filterEvents = {};

var event = null;

if (typeof document !== "undefined") {
  var element = document.documentElement;
  if (!("onmouseenter" in element)) {
    filterEvents = {mouseenter: "mouseover", mouseleave: "mouseout"};
  }
}

function filterContextListener(listener, index, group) {
  listener = contextListener(listener, index, group);
  return function(event) {
    var related = event.relatedTarget;
    if (!related || (related !== this && !(related.compareDocumentPosition(this) & 8))) {
      listener.call(this, event);
    }
  };
}

function contextListener(listener, index, group) {
  return function(event1) {
    var event0 = event; // Events can be reentrant (e.g., focus).
    event = event1;
    try {
      listener.call(this, this.__data__, index, group);
    } finally {
      event = event0;
    }
  };
}

function parseTypenames$1(typenames) {
  return typenames.trim().split(/^|\s+/).map(function(t) {
    var name = "", i = t.indexOf(".");
    if (i >= 0) name = t.slice(i + 1), t = t.slice(0, i);
    return {type: t, name: name};
  });
}

function onRemove(typename) {
  return function() {
    var on = this.__on;
    if (!on) return;
    for (var j = 0, i = -1, m = on.length, o; j < m; ++j) {
      if (o = on[j], (!typename.type || o.type === typename.type) && o.name === typename.name) {
        this.removeEventListener(o.type, o.listener, o.capture);
      } else {
        on[++i] = o;
      }
    }
    if (++i) on.length = i;
    else delete this.__on;
  };
}

function onAdd(typename, value, capture) {
  var wrap = filterEvents.hasOwnProperty(typename.type) ? filterContextListener : contextListener;
  return function(d, i, group) {
    var on = this.__on, o, listener = wrap(value, i, group);
    if (on) for (var j = 0, m = on.length; j < m; ++j) {
      if ((o = on[j]).type === typename.type && o.name === typename.name) {
        this.removeEventListener(o.type, o.listener, o.capture);
        this.addEventListener(o.type, o.listener = listener, o.capture = capture);
        o.value = value;
        return;
      }
    }
    this.addEventListener(typename.type, listener, capture);
    o = {type: typename.type, name: typename.name, value: value, listener: listener, capture: capture};
    if (!on) this.__on = [o];
    else on.push(o);
  };
}

function selection_on(typename, value, capture) {
  var typenames = parseTypenames$1(typename + ""), i, n = typenames.length, t;

  if (arguments.length < 2) {
    var on = this.node().__on;
    if (on) for (var j = 0, m = on.length, o; j < m; ++j) {
      for (i = 0, o = on[j]; i < n; ++i) {
        if ((t = typenames[i]).type === o.type && t.name === o.name) {
          return o.value;
        }
      }
    }
    return;
  }

  on = value ? onAdd : onRemove;
  if (capture == null) capture = false;
  for (i = 0; i < n; ++i) this.each(on(typenames[i], value, capture));
  return this;
}

function customEvent(event1, listener, that, args) {
  var event0 = event;
  event1.sourceEvent = event;
  event = event1;
  try {
    return listener.apply(that, args);
  } finally {
    event = event0;
  }
}

function dispatchEvent(node, type, params) {
  var window = defaultView(node),
      event = window.CustomEvent;

  if (typeof event === "function") {
    event = new event(type, params);
  } else {
    event = window.document.createEvent("Event");
    if (params) event.initEvent(type, params.bubbles, params.cancelable), event.detail = params.detail;
    else event.initEvent(type, false, false);
  }

  node.dispatchEvent(event);
}

function dispatchConstant(type, params) {
  return function() {
    return dispatchEvent(this, type, params);
  };
}

function dispatchFunction(type, params) {
  return function() {
    return dispatchEvent(this, type, params.apply(this, arguments));
  };
}

function selection_dispatch(type, params) {
  return this.each((typeof params === "function"
      ? dispatchFunction
      : dispatchConstant)(type, params));
}

var root$1 = [null];

function Selection(groups, parents) {
  this._groups = groups;
  this._parents = parents;
}

function selection() {
  return new Selection([[document.documentElement]], root$1);
}

Selection.prototype = selection.prototype = {
  constructor: Selection,
  select: selection_select,
  selectAll: selection_selectAll,
  filter: selection_filter,
  data: selection_data,
  enter: selection_enter,
  exit: selection_exit,
  join: selection_join,
  merge: selection_merge,
  order: selection_order,
  sort: selection_sort,
  call: selection_call,
  nodes: selection_nodes,
  node: selection_node,
  size: selection_size,
  empty: selection_empty,
  each: selection_each,
  attr: selection_attr,
  style: selection_style,
  property: selection_property,
  classed: selection_classed,
  text: selection_text,
  html: selection_html,
  raise: selection_raise,
  lower: selection_lower,
  append: selection_append,
  insert: selection_insert,
  remove: selection_remove,
  clone: selection_clone,
  datum: selection_datum,
  on: selection_on,
  dispatch: selection_dispatch
};

function select(selector) {
  return typeof selector === "string"
      ? new Selection([[document.querySelector(selector)]], [document.documentElement])
      : new Selection([[selector]], root$1);
}

function sourceEvent() {
  var current = event, source;
  while (source = current.sourceEvent) current = source;
  return current;
}

function point(node, event) {
  var svg = node.ownerSVGElement || node;

  if (svg.createSVGPoint) {
    var point = svg.createSVGPoint();
    point.x = event.clientX, point.y = event.clientY;
    point = point.matrixTransform(node.getScreenCTM().inverse());
    return [point.x, point.y];
  }

  var rect = node.getBoundingClientRect();
  return [event.clientX - rect.left - node.clientLeft, event.clientY - rect.top - node.clientTop];
}

function mouse(node) {
  var event = sourceEvent();
  if (event.changedTouches) event = event.changedTouches[0];
  return point(node, event);
}

function touch(node, touches, identifier) {
  if (arguments.length < 3) identifier = touches, touches = sourceEvent().changedTouches;

  for (var i = 0, n = touches ? touches.length : 0, touch; i < n; ++i) {
    if ((touch = touches[i]).identifier === identifier) {
      return point(node, touch);
    }
  }

  return null;
}

function noevent() {
  event.preventDefault();
  event.stopImmediatePropagation();
}

function dragDisable(view) {
  var root = view.document.documentElement,
      selection = select(view).on("dragstart.drag", noevent, true);
  if ("onselectstart" in root) {
    selection.on("selectstart.drag", noevent, true);
  } else {
    root.__noselect = root.style.MozUserSelect;
    root.style.MozUserSelect = "none";
  }
}

function yesdrag(view, noclick) {
  var root = view.document.documentElement,
      selection = select(view).on("dragstart.drag", null);
  if (noclick) {
    selection.on("click.drag", noevent, true);
    setTimeout(function() { selection.on("click.drag", null); }, 0);
  }
  if ("onselectstart" in root) {
    selection.on("selectstart.drag", null);
  } else {
    root.style.MozUserSelect = root.__noselect;
    delete root.__noselect;
  }
}

function define(constructor, factory, prototype) {
  constructor.prototype = factory.prototype = prototype;
  prototype.constructor = constructor;
}

function extend(parent, definition) {
  var prototype = Object.create(parent.prototype);
  for (var key in definition) prototype[key] = definition[key];
  return prototype;
}

function Color() {}

var darker = 0.7;
var brighter = 1 / darker;

var reI = "\\s*([+-]?\\d+)\\s*",
    reN = "\\s*([+-]?\\d*\\.?\\d+(?:[eE][+-]?\\d+)?)\\s*",
    reP = "\\s*([+-]?\\d*\\.?\\d+(?:[eE][+-]?\\d+)?)%\\s*",
    reHex = /^#([0-9a-f]{3,8})$/,
    reRgbInteger = new RegExp("^rgb\\(" + [reI, reI, reI] + "\\)$"),
    reRgbPercent = new RegExp("^rgb\\(" + [reP, reP, reP] + "\\)$"),
    reRgbaInteger = new RegExp("^rgba\\(" + [reI, reI, reI, reN] + "\\)$"),
    reRgbaPercent = new RegExp("^rgba\\(" + [reP, reP, reP, reN] + "\\)$"),
    reHslPercent = new RegExp("^hsl\\(" + [reN, reP, reP] + "\\)$"),
    reHslaPercent = new RegExp("^hsla\\(" + [reN, reP, reP, reN] + "\\)$");

var named = {
  aliceblue: 0xf0f8ff,
  antiquewhite: 0xfaebd7,
  aqua: 0x00ffff,
  aquamarine: 0x7fffd4,
  azure: 0xf0ffff,
  beige: 0xf5f5dc,
  bisque: 0xffe4c4,
  black: 0x000000,
  blanchedalmond: 0xffebcd,
  blue: 0x0000ff,
  blueviolet: 0x8a2be2,
  brown: 0xa52a2a,
  burlywood: 0xdeb887,
  cadetblue: 0x5f9ea0,
  chartreuse: 0x7fff00,
  chocolate: 0xd2691e,
  coral: 0xff7f50,
  cornflowerblue: 0x6495ed,
  cornsilk: 0xfff8dc,
  crimson: 0xdc143c,
  cyan: 0x00ffff,
  darkblue: 0x00008b,
  darkcyan: 0x008b8b,
  darkgoldenrod: 0xb8860b,
  darkgray: 0xa9a9a9,
  darkgreen: 0x006400,
  darkgrey: 0xa9a9a9,
  darkkhaki: 0xbdb76b,
  darkmagenta: 0x8b008b,
  darkolivegreen: 0x556b2f,
  darkorange: 0xff8c00,
  darkorchid: 0x9932cc,
  darkred: 0x8b0000,
  darksalmon: 0xe9967a,
  darkseagreen: 0x8fbc8f,
  darkslateblue: 0x483d8b,
  darkslategray: 0x2f4f4f,
  darkslategrey: 0x2f4f4f,
  darkturquoise: 0x00ced1,
  darkviolet: 0x9400d3,
  deeppink: 0xff1493,
  deepskyblue: 0x00bfff,
  dimgray: 0x696969,
  dimgrey: 0x696969,
  dodgerblue: 0x1e90ff,
  firebrick: 0xb22222,
  floralwhite: 0xfffaf0,
  forestgreen: 0x228b22,
  fuchsia: 0xff00ff,
  gainsboro: 0xdcdcdc,
  ghostwhite: 0xf8f8ff,
  gold: 0xffd700,
  goldenrod: 0xdaa520,
  gray: 0x808080,
  green: 0x008000,
  greenyellow: 0xadff2f,
  grey: 0x808080,
  honeydew: 0xf0fff0,
  hotpink: 0xff69b4,
  indianred: 0xcd5c5c,
  indigo: 0x4b0082,
  ivory: 0xfffff0,
  khaki: 0xf0e68c,
  lavender: 0xe6e6fa,
  lavenderblush: 0xfff0f5,
  lawngreen: 0x7cfc00,
  lemonchiffon: 0xfffacd,
  lightblue: 0xadd8e6,
  lightcoral: 0xf08080,
  lightcyan: 0xe0ffff,
  lightgoldenrodyellow: 0xfafad2,
  lightgray: 0xd3d3d3,
  lightgreen: 0x90ee90,
  lightgrey: 0xd3d3d3,
  lightpink: 0xffb6c1,
  lightsalmon: 0xffa07a,
  lightseagreen: 0x20b2aa,
  lightskyblue: 0x87cefa,
  lightslategray: 0x778899,
  lightslategrey: 0x778899,
  lightsteelblue: 0xb0c4de,
  lightyellow: 0xffffe0,
  lime: 0x00ff00,
  limegreen: 0x32cd32,
  linen: 0xfaf0e6,
  magenta: 0xff00ff,
  maroon: 0x800000,
  mediumaquamarine: 0x66cdaa,
  mediumblue: 0x0000cd,
  mediumorchid: 0xba55d3,
  mediumpurple: 0x9370db,
  mediumseagreen: 0x3cb371,
  mediumslateblue: 0x7b68ee,
  mediumspringgreen: 0x00fa9a,
  mediumturquoise: 0x48d1cc,
  mediumvioletred: 0xc71585,
  midnightblue: 0x191970,
  mintcream: 0xf5fffa,
  mistyrose: 0xffe4e1,
  moccasin: 0xffe4b5,
  navajowhite: 0xffdead,
  navy: 0x000080,
  oldlace: 0xfdf5e6,
  olive: 0x808000,
  olivedrab: 0x6b8e23,
  orange: 0xffa500,
  orangered: 0xff4500,
  orchid: 0xda70d6,
  palegoldenrod: 0xeee8aa,
  palegreen: 0x98fb98,
  paleturquoise: 0xafeeee,
  palevioletred: 0xdb7093,
  papayawhip: 0xffefd5,
  peachpuff: 0xffdab9,
  peru: 0xcd853f,
  pink: 0xffc0cb,
  plum: 0xdda0dd,
  powderblue: 0xb0e0e6,
  purple: 0x800080,
  rebeccapurple: 0x663399,
  red: 0xff0000,
  rosybrown: 0xbc8f8f,
  royalblue: 0x4169e1,
  saddlebrown: 0x8b4513,
  salmon: 0xfa8072,
  sandybrown: 0xf4a460,
  seagreen: 0x2e8b57,
  seashell: 0xfff5ee,
  sienna: 0xa0522d,
  silver: 0xc0c0c0,
  skyblue: 0x87ceeb,
  slateblue: 0x6a5acd,
  slategray: 0x708090,
  slategrey: 0x708090,
  snow: 0xfffafa,
  springgreen: 0x00ff7f,
  steelblue: 0x4682b4,
  tan: 0xd2b48c,
  teal: 0x008080,
  thistle: 0xd8bfd8,
  tomato: 0xff6347,
  turquoise: 0x40e0d0,
  violet: 0xee82ee,
  wheat: 0xf5deb3,
  white: 0xffffff,
  whitesmoke: 0xf5f5f5,
  yellow: 0xffff00,
  yellowgreen: 0x9acd32
};

define(Color, color, {
  copy: function(channels) {
    return Object.assign(new this.constructor, this, channels);
  },
  displayable: function() {
    return this.rgb().displayable();
  },
  hex: color_formatHex, // Deprecated! Use color.formatHex.
  formatHex: color_formatHex,
  formatHsl: color_formatHsl,
  formatRgb: color_formatRgb,
  toString: color_formatRgb
});

function color_formatHex() {
  return this.rgb().formatHex();
}

function color_formatHsl() {
  return hslConvert(this).formatHsl();
}

function color_formatRgb() {
  return this.rgb().formatRgb();
}

function color(format) {
  var m, l;
  format = (format + "").trim().toLowerCase();
  return (m = reHex.exec(format)) ? (l = m[1].length, m = parseInt(m[1], 16), l === 6 ? rgbn(m) // #ff0000
      : l === 3 ? new Rgb((m >> 8 & 0xf) | (m >> 4 & 0xf0), (m >> 4 & 0xf) | (m & 0xf0), ((m & 0xf) << 4) | (m & 0xf), 1) // #f00
      : l === 8 ? new Rgb(m >> 24 & 0xff, m >> 16 & 0xff, m >> 8 & 0xff, (m & 0xff) / 0xff) // #ff000000
      : l === 4 ? new Rgb((m >> 12 & 0xf) | (m >> 8 & 0xf0), (m >> 8 & 0xf) | (m >> 4 & 0xf0), (m >> 4 & 0xf) | (m & 0xf0), (((m & 0xf) << 4) | (m & 0xf)) / 0xff) // #f000
      : null) // invalid hex
      : (m = reRgbInteger.exec(format)) ? new Rgb(m[1], m[2], m[3], 1) // rgb(255, 0, 0)
      : (m = reRgbPercent.exec(format)) ? new Rgb(m[1] * 255 / 100, m[2] * 255 / 100, m[3] * 255 / 100, 1) // rgb(100%, 0%, 0%)
      : (m = reRgbaInteger.exec(format)) ? rgba(m[1], m[2], m[3], m[4]) // rgba(255, 0, 0, 1)
      : (m = reRgbaPercent.exec(format)) ? rgba(m[1] * 255 / 100, m[2] * 255 / 100, m[3] * 255 / 100, m[4]) // rgb(100%, 0%, 0%, 1)
      : (m = reHslPercent.exec(format)) ? hsla(m[1], m[2] / 100, m[3] / 100, 1) // hsl(120, 50%, 50%)
      : (m = reHslaPercent.exec(format)) ? hsla(m[1], m[2] / 100, m[3] / 100, m[4]) // hsla(120, 50%, 50%, 1)
      : named.hasOwnProperty(format) ? rgbn(named[format]) // eslint-disable-line no-prototype-builtins
      : format === "transparent" ? new Rgb(NaN, NaN, NaN, 0)
      : null;
}

function rgbn(n) {
  return new Rgb(n >> 16 & 0xff, n >> 8 & 0xff, n & 0xff, 1);
}

function rgba(r, g, b, a) {
  if (a <= 0) r = g = b = NaN;
  return new Rgb(r, g, b, a);
}

function rgbConvert(o) {
  if (!(o instanceof Color)) o = color(o);
  if (!o) return new Rgb;
  o = o.rgb();
  return new Rgb(o.r, o.g, o.b, o.opacity);
}

function rgb(r, g, b, opacity) {
  return arguments.length === 1 ? rgbConvert(r) : new Rgb(r, g, b, opacity == null ? 1 : opacity);
}

function Rgb(r, g, b, opacity) {
  this.r = +r;
  this.g = +g;
  this.b = +b;
  this.opacity = +opacity;
}

define(Rgb, rgb, extend(Color, {
  brighter: function(k) {
    k = k == null ? brighter : Math.pow(brighter, k);
    return new Rgb(this.r * k, this.g * k, this.b * k, this.opacity);
  },
  darker: function(k) {
    k = k == null ? darker : Math.pow(darker, k);
    return new Rgb(this.r * k, this.g * k, this.b * k, this.opacity);
  },
  rgb: function() {
    return this;
  },
  displayable: function() {
    return (-0.5 <= this.r && this.r < 255.5)
        && (-0.5 <= this.g && this.g < 255.5)
        && (-0.5 <= this.b && this.b < 255.5)
        && (0 <= this.opacity && this.opacity <= 1);
  },
  hex: rgb_formatHex, // Deprecated! Use color.formatHex.
  formatHex: rgb_formatHex,
  formatRgb: rgb_formatRgb,
  toString: rgb_formatRgb
}));

function rgb_formatHex() {
  return "#" + hex(this.r) + hex(this.g) + hex(this.b);
}

function rgb_formatRgb() {
  var a = this.opacity; a = isNaN(a) ? 1 : Math.max(0, Math.min(1, a));
  return (a === 1 ? "rgb(" : "rgba(")
      + Math.max(0, Math.min(255, Math.round(this.r) || 0)) + ", "
      + Math.max(0, Math.min(255, Math.round(this.g) || 0)) + ", "
      + Math.max(0, Math.min(255, Math.round(this.b) || 0))
      + (a === 1 ? ")" : ", " + a + ")");
}

function hex(value) {
  value = Math.max(0, Math.min(255, Math.round(value) || 0));
  return (value < 16 ? "0" : "") + value.toString(16);
}

function hsla(h, s, l, a) {
  if (a <= 0) h = s = l = NaN;
  else if (l <= 0 || l >= 1) h = s = NaN;
  else if (s <= 0) h = NaN;
  return new Hsl(h, s, l, a);
}

function hslConvert(o) {
  if (o instanceof Hsl) return new Hsl(o.h, o.s, o.l, o.opacity);
  if (!(o instanceof Color)) o = color(o);
  if (!o) return new Hsl;
  if (o instanceof Hsl) return o;
  o = o.rgb();
  var r = o.r / 255,
      g = o.g / 255,
      b = o.b / 255,
      min = Math.min(r, g, b),
      max = Math.max(r, g, b),
      h = NaN,
      s = max - min,
      l = (max + min) / 2;
  if (s) {
    if (r === max) h = (g - b) / s + (g < b) * 6;
    else if (g === max) h = (b - r) / s + 2;
    else h = (r - g) / s + 4;
    s /= l < 0.5 ? max + min : 2 - max - min;
    h *= 60;
  } else {
    s = l > 0 && l < 1 ? 0 : h;
  }
  return new Hsl(h, s, l, o.opacity);
}

function hsl(h, s, l, opacity) {
  return arguments.length === 1 ? hslConvert(h) : new Hsl(h, s, l, opacity == null ? 1 : opacity);
}

function Hsl(h, s, l, opacity) {
  this.h = +h;
  this.s = +s;
  this.l = +l;
  this.opacity = +opacity;
}

define(Hsl, hsl, extend(Color, {
  brighter: function(k) {
    k = k == null ? brighter : Math.pow(brighter, k);
    return new Hsl(this.h, this.s, this.l * k, this.opacity);
  },
  darker: function(k) {
    k = k == null ? darker : Math.pow(darker, k);
    return new Hsl(this.h, this.s, this.l * k, this.opacity);
  },
  rgb: function() {
    var h = this.h % 360 + (this.h < 0) * 360,
        s = isNaN(h) || isNaN(this.s) ? 0 : this.s,
        l = this.l,
        m2 = l + (l < 0.5 ? l : 1 - l) * s,
        m1 = 2 * l - m2;
    return new Rgb(
      hsl2rgb(h >= 240 ? h - 240 : h + 120, m1, m2),
      hsl2rgb(h, m1, m2),
      hsl2rgb(h < 120 ? h + 240 : h - 120, m1, m2),
      this.opacity
    );
  },
  displayable: function() {
    return (0 <= this.s && this.s <= 1 || isNaN(this.s))
        && (0 <= this.l && this.l <= 1)
        && (0 <= this.opacity && this.opacity <= 1);
  },
  formatHsl: function() {
    var a = this.opacity; a = isNaN(a) ? 1 : Math.max(0, Math.min(1, a));
    return (a === 1 ? "hsl(" : "hsla(")
        + (this.h || 0) + ", "
        + (this.s || 0) * 100 + "%, "
        + (this.l || 0) * 100 + "%"
        + (a === 1 ? ")" : ", " + a + ")");
  }
}));

/* From FvD 13.37, CSS Color Module Level 3 */
function hsl2rgb(h, m1, m2) {
  return (h < 60 ? m1 + (m2 - m1) * h / 60
      : h < 180 ? m2
      : h < 240 ? m1 + (m2 - m1) * (240 - h) / 60
      : m1) * 255;
}

function constant$1(x) {
  return function() {
    return x;
  };
}

function linear(a, d) {
  return function(t) {
    return a + t * d;
  };
}

function exponential(a, b, y) {
  return a = Math.pow(a, y), b = Math.pow(b, y) - a, y = 1 / y, function(t) {
    return Math.pow(a + t * b, y);
  };
}

function gamma(y) {
  return (y = +y) === 1 ? nogamma : function(a, b) {
    return b - a ? exponential(a, b, y) : constant$1(isNaN(a) ? b : a);
  };
}

function nogamma(a, b) {
  var d = b - a;
  return d ? linear(a, d) : constant$1(isNaN(a) ? b : a);
}

var interpolateRgb = (function rgbGamma(y) {
  var color = gamma(y);

  function rgb$1(start, end) {
    var r = color((start = rgb(start)).r, (end = rgb(end)).r),
        g = color(start.g, end.g),
        b = color(start.b, end.b),
        opacity = nogamma(start.opacity, end.opacity);
    return function(t) {
      start.r = r(t);
      start.g = g(t);
      start.b = b(t);
      start.opacity = opacity(t);
      return start + "";
    };
  }

  rgb$1.gamma = rgbGamma;

  return rgb$1;
})(1);

function interpolateNumber(a, b) {
  return a = +a, b -= a, function(t) {
    return a + b * t;
  };
}

var reA = /[-+]?(?:\d+\.?\d*|\.?\d+)(?:[eE][-+]?\d+)?/g,
    reB = new RegExp(reA.source, "g");

function zero(b) {
  return function() {
    return b;
  };
}

function one(b) {
  return function(t) {
    return b(t) + "";
  };
}

function interpolateString(a, b) {
  var bi = reA.lastIndex = reB.lastIndex = 0, // scan index for next number in b
      am, // current match in a
      bm, // current match in b
      bs, // string preceding current number in b, if any
      i = -1, // index in s
      s = [], // string constants and placeholders
      q = []; // number interpolators

  // Coerce inputs to strings.
  a = a + "", b = b + "";

  // Interpolate pairs of numbers in a & b.
  while ((am = reA.exec(a))
      && (bm = reB.exec(b))) {
    if ((bs = bm.index) > bi) { // a string precedes the next number in b
      bs = b.slice(bi, bs);
      if (s[i]) s[i] += bs; // coalesce with previous string
      else s[++i] = bs;
    }
    if ((am = am[0]) === (bm = bm[0])) { // numbers in a & b match
      if (s[i]) s[i] += bm; // coalesce with previous string
      else s[++i] = bm;
    } else { // interpolate non-matching numbers
      s[++i] = null;
      q.push({i: i, x: interpolateNumber(am, bm)});
    }
    bi = reB.lastIndex;
  }

  // Add remains of b.
  if (bi < b.length) {
    bs = b.slice(bi);
    if (s[i]) s[i] += bs; // coalesce with previous string
    else s[++i] = bs;
  }

  // Special optimization for only a single match.
  // Otherwise, interpolate each of the numbers and rejoin the string.
  return s.length < 2 ? (q[0]
      ? one(q[0].x)
      : zero(b))
      : (b = q.length, function(t) {
          for (var i = 0, o; i < b; ++i) s[(o = q[i]).i] = o.x(t);
          return s.join("");
        });
}

var degrees = 180 / Math.PI;

var identity = {
  translateX: 0,
  translateY: 0,
  rotate: 0,
  skewX: 0,
  scaleX: 1,
  scaleY: 1
};

function decompose(a, b, c, d, e, f) {
  var scaleX, scaleY, skewX;
  if (scaleX = Math.sqrt(a * a + b * b)) a /= scaleX, b /= scaleX;
  if (skewX = a * c + b * d) c -= a * skewX, d -= b * skewX;
  if (scaleY = Math.sqrt(c * c + d * d)) c /= scaleY, d /= scaleY, skewX /= scaleY;
  if (a * d < b * c) a = -a, b = -b, skewX = -skewX, scaleX = -scaleX;
  return {
    translateX: e,
    translateY: f,
    rotate: Math.atan2(b, a) * degrees,
    skewX: Math.atan(skewX) * degrees,
    scaleX: scaleX,
    scaleY: scaleY
  };
}

var cssNode,
    cssRoot,
    cssView,
    svgNode;

function parseCss(value) {
  if (value === "none") return identity;
  if (!cssNode) cssNode = document.createElement("DIV"), cssRoot = document.documentElement, cssView = document.defaultView;
  cssNode.style.transform = value;
  value = cssView.getComputedStyle(cssRoot.appendChild(cssNode), null).getPropertyValue("transform");
  cssRoot.removeChild(cssNode);
  value = value.slice(7, -1).split(",");
  return decompose(+value[0], +value[1], +value[2], +value[3], +value[4], +value[5]);
}

function parseSvg(value) {
  if (value == null) return identity;
  if (!svgNode) svgNode = document.createElementNS("http://www.w3.org/2000/svg", "g");
  svgNode.setAttribute("transform", value);
  if (!(value = svgNode.transform.baseVal.consolidate())) return identity;
  value = value.matrix;
  return decompose(value.a, value.b, value.c, value.d, value.e, value.f);
}

function interpolateTransform(parse, pxComma, pxParen, degParen) {

  function pop(s) {
    return s.length ? s.pop() + " " : "";
  }

  function translate(xa, ya, xb, yb, s, q) {
    if (xa !== xb || ya !== yb) {
      var i = s.push("translate(", null, pxComma, null, pxParen);
      q.push({i: i - 4, x: interpolateNumber(xa, xb)}, {i: i - 2, x: interpolateNumber(ya, yb)});
    } else if (xb || yb) {
      s.push("translate(" + xb + pxComma + yb + pxParen);
    }
  }

  function rotate(a, b, s, q) {
    if (a !== b) {
      if (a - b > 180) b += 360; else if (b - a > 180) a += 360; // shortest path
      q.push({i: s.push(pop(s) + "rotate(", null, degParen) - 2, x: interpolateNumber(a, b)});
    } else if (b) {
      s.push(pop(s) + "rotate(" + b + degParen);
    }
  }

  function skewX(a, b, s, q) {
    if (a !== b) {
      q.push({i: s.push(pop(s) + "skewX(", null, degParen) - 2, x: interpolateNumber(a, b)});
    } else if (b) {
      s.push(pop(s) + "skewX(" + b + degParen);
    }
  }

  function scale(xa, ya, xb, yb, s, q) {
    if (xa !== xb || ya !== yb) {
      var i = s.push(pop(s) + "scale(", null, ",", null, ")");
      q.push({i: i - 4, x: interpolateNumber(xa, xb)}, {i: i - 2, x: interpolateNumber(ya, yb)});
    } else if (xb !== 1 || yb !== 1) {
      s.push(pop(s) + "scale(" + xb + "," + yb + ")");
    }
  }

  return function(a, b) {
    var s = [], // string constants and placeholders
        q = []; // number interpolators
    a = parse(a), b = parse(b);
    translate(a.translateX, a.translateY, b.translateX, b.translateY, s, q);
    rotate(a.rotate, b.rotate, s, q);
    skewX(a.skewX, b.skewX, s, q);
    scale(a.scaleX, a.scaleY, b.scaleX, b.scaleY, s, q);
    a = b = null; // gc
    return function(t) {
      var i = -1, n = q.length, o;
      while (++i < n) s[(o = q[i]).i] = o.x(t);
      return s.join("");
    };
  };
}

var interpolateTransformCss = interpolateTransform(parseCss, "px, ", "px)", "deg)");
var interpolateTransformSvg = interpolateTransform(parseSvg, ", ", ")", ")");

var rho = Math.SQRT2,
    rho2 = 2,
    rho4 = 4,
    epsilon2 = 1e-12;

function cosh(x) {
  return ((x = Math.exp(x)) + 1 / x) / 2;
}

function sinh(x) {
  return ((x = Math.exp(x)) - 1 / x) / 2;
}

function tanh(x) {
  return ((x = Math.exp(2 * x)) - 1) / (x + 1);
}

// p0 = [ux0, uy0, w0]
// p1 = [ux1, uy1, w1]
function interpolateZoom(p0, p1) {
  var ux0 = p0[0], uy0 = p0[1], w0 = p0[2],
      ux1 = p1[0], uy1 = p1[1], w1 = p1[2],
      dx = ux1 - ux0,
      dy = uy1 - uy0,
      d2 = dx * dx + dy * dy,
      i,
      S;

  // Special case for u0 ≅ u1.
  if (d2 < epsilon2) {
    S = Math.log(w1 / w0) / rho;
    i = function(t) {
      return [
        ux0 + t * dx,
        uy0 + t * dy,
        w0 * Math.exp(rho * t * S)
      ];
    };
  }

  // General case.
  else {
    var d1 = Math.sqrt(d2),
        b0 = (w1 * w1 - w0 * w0 + rho4 * d2) / (2 * w0 * rho2 * d1),
        b1 = (w1 * w1 - w0 * w0 - rho4 * d2) / (2 * w1 * rho2 * d1),
        r0 = Math.log(Math.sqrt(b0 * b0 + 1) - b0),
        r1 = Math.log(Math.sqrt(b1 * b1 + 1) - b1);
    S = (r1 - r0) / rho;
    i = function(t) {
      var s = t * S,
          coshr0 = cosh(r0),
          u = w0 / (rho2 * d1) * (coshr0 * tanh(rho * s + r0) - sinh(r0));
      return [
        ux0 + u * dx,
        uy0 + u * dy,
        w0 * coshr0 / cosh(rho * s + r0)
      ];
    };
  }

  i.duration = S * 1000;

  return i;
}

var frame = 0, // is an animation frame pending?
    timeout = 0, // is a timeout pending?
    interval = 0, // are any timers active?
    pokeDelay = 1000, // how frequently we check for clock skew
    taskHead,
    taskTail,
    clockLast = 0,
    clockNow = 0,
    clockSkew = 0,
    clock = typeof performance === "object" && performance.now ? performance : Date,
    setFrame = typeof window === "object" && window.requestAnimationFrame ? window.requestAnimationFrame.bind(window) : function(f) { setTimeout(f, 17); };

function now() {
  return clockNow || (setFrame(clearNow), clockNow = clock.now() + clockSkew);
}

function clearNow() {
  clockNow = 0;
}

function Timer() {
  this._call =
  this._time =
  this._next = null;
}

Timer.prototype = timer.prototype = {
  constructor: Timer,
  restart: function(callback, delay, time) {
    if (typeof callback !== "function") throw new TypeError("callback is not a function");
    time = (time == null ? now() : +time) + (delay == null ? 0 : +delay);
    if (!this._next && taskTail !== this) {
      if (taskTail) taskTail._next = this;
      else taskHead = this;
      taskTail = this;
    }
    this._call = callback;
    this._time = time;
    sleep();
  },
  stop: function() {
    if (this._call) {
      this._call = null;
      this._time = Infinity;
      sleep();
    }
  }
};

function timer(callback, delay, time) {
  var t = new Timer;
  t.restart(callback, delay, time);
  return t;
}

function timerFlush() {
  now(); // Get the current time, if not already set.
  ++frame; // Pretend we’ve set an alarm, if we haven’t already.
  var t = taskHead, e;
  while (t) {
    if ((e = clockNow - t._time) >= 0) t._call.call(null, e);
    t = t._next;
  }
  --frame;
}

function wake() {
  clockNow = (clockLast = clock.now()) + clockSkew;
  frame = timeout = 0;
  try {
    timerFlush();
  } finally {
    frame = 0;
    nap();
    clockNow = 0;
  }
}

function poke() {
  var now = clock.now(), delay = now - clockLast;
  if (delay > pokeDelay) clockSkew -= delay, clockLast = now;
}

function nap() {
  var t0, t1 = taskHead, t2, time = Infinity;
  while (t1) {
    if (t1._call) {
      if (time > t1._time) time = t1._time;
      t0 = t1, t1 = t1._next;
    } else {
      t2 = t1._next, t1._next = null;
      t1 = t0 ? t0._next = t2 : taskHead = t2;
    }
  }
  taskTail = t0;
  sleep(time);
}

function sleep(time) {
  if (frame) return; // Soonest alarm already set, or will be.
  if (timeout) timeout = clearTimeout(timeout);
  var delay = time - clockNow; // Strictly less than if we recomputed clockNow.
  if (delay > 24) {
    if (time < Infinity) timeout = setTimeout(wake, time - clock.now() - clockSkew);
    if (interval) interval = clearInterval(interval);
  } else {
    if (!interval) clockLast = clock.now(), interval = setInterval(poke, pokeDelay);
    frame = 1, setFrame(wake);
  }
}

function timeout$1(callback, delay, time) {
  var t = new Timer;
  delay = delay == null ? 0 : +delay;
  t.restart(function(elapsed) {
    t.stop();
    callback(elapsed + delay);
  }, delay, time);
  return t;
}

var emptyOn = dispatch("start", "end", "cancel", "interrupt");
var emptyTween = [];

var CREATED = 0;
var SCHEDULED = 1;
var STARTING = 2;
var STARTED = 3;
var RUNNING = 4;
var ENDING = 5;
var ENDED = 6;

function schedule(node, name, id, index, group, timing) {
  var schedules = node.__transition;
  if (!schedules) node.__transition = {};
  else if (id in schedules) return;
  create(node, id, {
    name: name,
    index: index, // For context during callback.
    group: group, // For context during callback.
    on: emptyOn,
    tween: emptyTween,
    time: timing.time,
    delay: timing.delay,
    duration: timing.duration,
    ease: timing.ease,
    timer: null,
    state: CREATED
  });
}

function init(node, id) {
  var schedule = get$4(node, id);
  if (schedule.state > CREATED) throw new Error("too late; already scheduled");
  return schedule;
}

function set$4(node, id) {
  var schedule = get$4(node, id);
  if (schedule.state > STARTED) throw new Error("too late; already running");
  return schedule;
}

function get$4(node, id) {
  var schedule = node.__transition;
  if (!schedule || !(schedule = schedule[id])) throw new Error("transition not found");
  return schedule;
}

function create(node, id, self) {
  var schedules = node.__transition,
      tween;

  // Initialize the self timer when the transition is created.
  // Note the actual delay is not known until the first callback!
  schedules[id] = self;
  self.timer = timer(schedule, 0, self.time);

  function schedule(elapsed) {
    self.state = SCHEDULED;
    self.timer.restart(start, self.delay, self.time);

    // If the elapsed delay is less than our first sleep, start immediately.
    if (self.delay <= elapsed) start(elapsed - self.delay);
  }

  function start(elapsed) {
    var i, j, n, o;

    // If the state is not SCHEDULED, then we previously errored on start.
    if (self.state !== SCHEDULED) return stop();

    for (i in schedules) {
      o = schedules[i];
      if (o.name !== self.name) continue;

      // While this element already has a starting transition during this frame,
      // defer starting an interrupting transition until that transition has a
      // chance to tick (and possibly end); see d3/d3-transition#54!
      if (o.state === STARTED) return timeout$1(start);

      // Interrupt the active transition, if any.
      if (o.state === RUNNING) {
        o.state = ENDED;
        o.timer.stop();
        o.on.call("interrupt", node, node.__data__, o.index, o.group);
        delete schedules[i];
      }

      // Cancel any pre-empted transitions.
      else if (+i < id) {
        o.state = ENDED;
        o.timer.stop();
        o.on.call("cancel", node, node.__data__, o.index, o.group);
        delete schedules[i];
      }
    }

    // Defer the first tick to end of the current frame; see d3/d3#1576.
    // Note the transition may be canceled after start and before the first tick!
    // Note this must be scheduled before the start event; see d3/d3-transition#16!
    // Assuming this is successful, subsequent callbacks go straight to tick.
    timeout$1(function() {
      if (self.state === STARTED) {
        self.state = RUNNING;
        self.timer.restart(tick, self.delay, self.time);
        tick(elapsed);
      }
    });

    // Dispatch the start event.
    // Note this must be done before the tween are initialized.
    self.state = STARTING;
    self.on.call("start", node, node.__data__, self.index, self.group);
    if (self.state !== STARTING) return; // interrupted
    self.state = STARTED;

    // Initialize the tween, deleting null tween.
    tween = new Array(n = self.tween.length);
    for (i = 0, j = -1; i < n; ++i) {
      if (o = self.tween[i].value.call(node, node.__data__, self.index, self.group)) {
        tween[++j] = o;
      }
    }
    tween.length = j + 1;
  }

  function tick(elapsed) {
    var t = elapsed < self.duration ? self.ease.call(null, elapsed / self.duration) : (self.timer.restart(stop), self.state = ENDING, 1),
        i = -1,
        n = tween.length;

    while (++i < n) {
      tween[i].call(node, t);
    }

    // Dispatch the end event.
    if (self.state === ENDING) {
      self.on.call("end", node, node.__data__, self.index, self.group);
      stop();
    }
  }

  function stop() {
    self.state = ENDED;
    self.timer.stop();
    delete schedules[id];
    for (var i in schedules) return; // eslint-disable-line no-unused-vars
    delete node.__transition;
  }
}

function interrupt(node, name) {
  var schedules = node.__transition,
      schedule,
      active,
      empty = true,
      i;

  if (!schedules) return;

  name = name == null ? null : name + "";

  for (i in schedules) {
    if ((schedule = schedules[i]).name !== name) { empty = false; continue; }
    active = schedule.state > STARTING && schedule.state < ENDING;
    schedule.state = ENDED;
    schedule.timer.stop();
    schedule.on.call(active ? "interrupt" : "cancel", node, node.__data__, schedule.index, schedule.group);
    delete schedules[i];
  }

  if (empty) delete node.__transition;
}

function selection_interrupt(name) {
  return this.each(function() {
    interrupt(this, name);
  });
}

function tweenRemove(id, name) {
  var tween0, tween1;
  return function() {
    var schedule = set$4(this, id),
        tween = schedule.tween;

    // If this node shared tween with the previous node,
    // just assign the updated shared tween and we’re done!
    // Otherwise, copy-on-write.
    if (tween !== tween0) {
      tween1 = tween0 = tween;
      for (var i = 0, n = tween1.length; i < n; ++i) {
        if (tween1[i].name === name) {
          tween1 = tween1.slice();
          tween1.splice(i, 1);
          break;
        }
      }
    }

    schedule.tween = tween1;
  };
}

function tweenFunction(id, name, value) {
  var tween0, tween1;
  if (typeof value !== "function") throw new Error;
  return function() {
    var schedule = set$4(this, id),
        tween = schedule.tween;

    // If this node shared tween with the previous node,
    // just assign the updated shared tween and we’re done!
    // Otherwise, copy-on-write.
    if (tween !== tween0) {
      tween1 = (tween0 = tween).slice();
      for (var t = {name: name, value: value}, i = 0, n = tween1.length; i < n; ++i) {
        if (tween1[i].name === name) {
          tween1[i] = t;
          break;
        }
      }
      if (i === n) tween1.push(t);
    }

    schedule.tween = tween1;
  };
}

function transition_tween(name, value) {
  var id = this._id;

  name += "";

  if (arguments.length < 2) {
    var tween = get$4(this.node(), id).tween;
    for (var i = 0, n = tween.length, t; i < n; ++i) {
      if ((t = tween[i]).name === name) {
        return t.value;
      }
    }
    return null;
  }

  return this.each((value == null ? tweenRemove : tweenFunction)(id, name, value));
}

function tweenValue(transition, name, value) {
  var id = transition._id;

  transition.each(function() {
    var schedule = set$4(this, id);
    (schedule.value || (schedule.value = {}))[name] = value.apply(this, arguments);
  });

  return function(node) {
    return get$4(node, id).value[name];
  };
}

function interpolate(a, b) {
  var c;
  return (typeof b === "number" ? interpolateNumber
      : b instanceof color ? interpolateRgb
      : (c = color(b)) ? (b = c, interpolateRgb)
      : interpolateString)(a, b);
}

function attrRemove$1(name) {
  return function() {
    this.removeAttribute(name);
  };
}

function attrRemoveNS$1(fullname) {
  return function() {
    this.removeAttributeNS(fullname.space, fullname.local);
  };
}

function attrConstant$1(name, interpolate, value1) {
  var string00,
      string1 = value1 + "",
      interpolate0;
  return function() {
    var string0 = this.getAttribute(name);
    return string0 === string1 ? null
        : string0 === string00 ? interpolate0
        : interpolate0 = interpolate(string00 = string0, value1);
  };
}

function attrConstantNS$1(fullname, interpolate, value1) {
  var string00,
      string1 = value1 + "",
      interpolate0;
  return function() {
    var string0 = this.getAttributeNS(fullname.space, fullname.local);
    return string0 === string1 ? null
        : string0 === string00 ? interpolate0
        : interpolate0 = interpolate(string00 = string0, value1);
  };
}

function attrFunction$1(name, interpolate, value) {
  var string00,
      string10,
      interpolate0;
  return function() {
    var string0, value1 = value(this), string1;
    if (value1 == null) return void this.removeAttribute(name);
    string0 = this.getAttribute(name);
    string1 = value1 + "";
    return string0 === string1 ? null
        : string0 === string00 && string1 === string10 ? interpolate0
        : (string10 = string1, interpolate0 = interpolate(string00 = string0, value1));
  };
}

function attrFunctionNS$1(fullname, interpolate, value) {
  var string00,
      string10,
      interpolate0;
  return function() {
    var string0, value1 = value(this), string1;
    if (value1 == null) return void this.removeAttributeNS(fullname.space, fullname.local);
    string0 = this.getAttributeNS(fullname.space, fullname.local);
    string1 = value1 + "";
    return string0 === string1 ? null
        : string0 === string00 && string1 === string10 ? interpolate0
        : (string10 = string1, interpolate0 = interpolate(string00 = string0, value1));
  };
}

function transition_attr(name, value) {
  var fullname = namespace(name), i = fullname === "transform" ? interpolateTransformSvg : interpolate;
  return this.attrTween(name, typeof value === "function"
      ? (fullname.local ? attrFunctionNS$1 : attrFunction$1)(fullname, i, tweenValue(this, "attr." + name, value))
      : value == null ? (fullname.local ? attrRemoveNS$1 : attrRemove$1)(fullname)
      : (fullname.local ? attrConstantNS$1 : attrConstant$1)(fullname, i, value));
}

function attrInterpolate(name, i) {
  return function(t) {
    this.setAttribute(name, i(t));
  };
}

function attrInterpolateNS(fullname, i) {
  return function(t) {
    this.setAttributeNS(fullname.space, fullname.local, i(t));
  };
}

function attrTweenNS(fullname, value) {
  var t0, i0;
  function tween() {
    var i = value.apply(this, arguments);
    if (i !== i0) t0 = (i0 = i) && attrInterpolateNS(fullname, i);
    return t0;
  }
  tween._value = value;
  return tween;
}

function attrTween(name, value) {
  var t0, i0;
  function tween() {
    var i = value.apply(this, arguments);
    if (i !== i0) t0 = (i0 = i) && attrInterpolate(name, i);
    return t0;
  }
  tween._value = value;
  return tween;
}

function transition_attrTween(name, value) {
  var key = "attr." + name;
  if (arguments.length < 2) return (key = this.tween(key)) && key._value;
  if (value == null) return this.tween(key, null);
  if (typeof value !== "function") throw new Error;
  var fullname = namespace(name);
  return this.tween(key, (fullname.local ? attrTweenNS : attrTween)(fullname, value));
}

function delayFunction(id, value) {
  return function() {
    init(this, id).delay = +value.apply(this, arguments);
  };
}

function delayConstant(id, value) {
  return value = +value, function() {
    init(this, id).delay = value;
  };
}

function transition_delay(value) {
  var id = this._id;

  return arguments.length
      ? this.each((typeof value === "function"
          ? delayFunction
          : delayConstant)(id, value))
      : get$4(this.node(), id).delay;
}

function durationFunction(id, value) {
  return function() {
    set$4(this, id).duration = +value.apply(this, arguments);
  };
}

function durationConstant(id, value) {
  return value = +value, function() {
    set$4(this, id).duration = value;
  };
}

function transition_duration(value) {
  var id = this._id;

  return arguments.length
      ? this.each((typeof value === "function"
          ? durationFunction
          : durationConstant)(id, value))
      : get$4(this.node(), id).duration;
}

function easeConstant(id, value) {
  if (typeof value !== "function") throw new Error;
  return function() {
    set$4(this, id).ease = value;
  };
}

function transition_ease(value) {
  var id = this._id;

  return arguments.length
      ? this.each(easeConstant(id, value))
      : get$4(this.node(), id).ease;
}

function transition_filter(match) {
  if (typeof match !== "function") match = matcher(match);

  for (var groups = this._groups, m = groups.length, subgroups = new Array(m), j = 0; j < m; ++j) {
    for (var group = groups[j], n = group.length, subgroup = subgroups[j] = [], node, i = 0; i < n; ++i) {
      if ((node = group[i]) && match.call(node, node.__data__, i, group)) {
        subgroup.push(node);
      }
    }
  }

  return new Transition(subgroups, this._parents, this._name, this._id);
}

function transition_merge(transition) {
  if (transition._id !== this._id) throw new Error;

  for (var groups0 = this._groups, groups1 = transition._groups, m0 = groups0.length, m1 = groups1.length, m = Math.min(m0, m1), merges = new Array(m0), j = 0; j < m; ++j) {
    for (var group0 = groups0[j], group1 = groups1[j], n = group0.length, merge = merges[j] = new Array(n), node, i = 0; i < n; ++i) {
      if (node = group0[i] || group1[i]) {
        merge[i] = node;
      }
    }
  }

  for (; j < m0; ++j) {
    merges[j] = groups0[j];
  }

  return new Transition(merges, this._parents, this._name, this._id);
}

function start(name) {
  return (name + "").trim().split(/^|\s+/).every(function(t) {
    var i = t.indexOf(".");
    if (i >= 0) t = t.slice(0, i);
    return !t || t === "start";
  });
}

function onFunction(id, name, listener) {
  var on0, on1, sit = start(name) ? init : set$4;
  return function() {
    var schedule = sit(this, id),
        on = schedule.on;

    // If this node shared a dispatch with the previous node,
    // just assign the updated shared dispatch and we’re done!
    // Otherwise, copy-on-write.
    if (on !== on0) (on1 = (on0 = on).copy()).on(name, listener);

    schedule.on = on1;
  };
}

function transition_on(name, listener) {
  var id = this._id;

  return arguments.length < 2
      ? get$4(this.node(), id).on.on(name)
      : this.each(onFunction(id, name, listener));
}

function removeFunction(id) {
  return function() {
    var parent = this.parentNode;
    for (var i in this.__transition) if (+i !== id) return;
    if (parent) parent.removeChild(this);
  };
}

function transition_remove() {
  return this.on("end.remove", removeFunction(this._id));
}

function transition_select(select) {
  var name = this._name,
      id = this._id;

  if (typeof select !== "function") select = selector(select);

  for (var groups = this._groups, m = groups.length, subgroups = new Array(m), j = 0; j < m; ++j) {
    for (var group = groups[j], n = group.length, subgroup = subgroups[j] = new Array(n), node, subnode, i = 0; i < n; ++i) {
      if ((node = group[i]) && (subnode = select.call(node, node.__data__, i, group))) {
        if ("__data__" in node) subnode.__data__ = node.__data__;
        subgroup[i] = subnode;
        schedule(subgroup[i], name, id, i, subgroup, get$4(node, id));
      }
    }
  }

  return new Transition(subgroups, this._parents, name, id);
}

function transition_selectAll(select) {
  var name = this._name,
      id = this._id;

  if (typeof select !== "function") select = selectorAll(select);

  for (var groups = this._groups, m = groups.length, subgroups = [], parents = [], j = 0; j < m; ++j) {
    for (var group = groups[j], n = group.length, node, i = 0; i < n; ++i) {
      if (node = group[i]) {
        for (var children = select.call(node, node.__data__, i, group), child, inherit = get$4(node, id), k = 0, l = children.length; k < l; ++k) {
          if (child = children[k]) {
            schedule(child, name, id, k, children, inherit);
          }
        }
        subgroups.push(children);
        parents.push(node);
      }
    }
  }

  return new Transition(subgroups, parents, name, id);
}

var Selection$1 = selection.prototype.constructor;

function transition_selection() {
  return new Selection$1(this._groups, this._parents);
}

function styleNull(name, interpolate) {
  var string00,
      string10,
      interpolate0;
  return function() {
    var string0 = styleValue(this, name),
        string1 = (this.style.removeProperty(name), styleValue(this, name));
    return string0 === string1 ? null
        : string0 === string00 && string1 === string10 ? interpolate0
        : interpolate0 = interpolate(string00 = string0, string10 = string1);
  };
}

function styleRemove$1(name) {
  return function() {
    this.style.removeProperty(name);
  };
}

function styleConstant$1(name, interpolate, value1) {
  var string00,
      string1 = value1 + "",
      interpolate0;
  return function() {
    var string0 = styleValue(this, name);
    return string0 === string1 ? null
        : string0 === string00 ? interpolate0
        : interpolate0 = interpolate(string00 = string0, value1);
  };
}

function styleFunction$1(name, interpolate, value) {
  var string00,
      string10,
      interpolate0;
  return function() {
    var string0 = styleValue(this, name),
        value1 = value(this),
        string1 = value1 + "";
    if (value1 == null) string1 = value1 = (this.style.removeProperty(name), styleValue(this, name));
    return string0 === string1 ? null
        : string0 === string00 && string1 === string10 ? interpolate0
        : (string10 = string1, interpolate0 = interpolate(string00 = string0, value1));
  };
}

function styleMaybeRemove(id, name) {
  var on0, on1, listener0, key = "style." + name, event = "end." + key, remove;
  return function() {
    var schedule = set$4(this, id),
        on = schedule.on,
        listener = schedule.value[key] == null ? remove || (remove = styleRemove$1(name)) : undefined;

    // If this node shared a dispatch with the previous node,
    // just assign the updated shared dispatch and we’re done!
    // Otherwise, copy-on-write.
    if (on !== on0 || listener0 !== listener) (on1 = (on0 = on).copy()).on(event, listener0 = listener);

    schedule.on = on1;
  };
}

function transition_style(name, value, priority) {
  var i = (name += "") === "transform" ? interpolateTransformCss : interpolate;
  return value == null ? this
      .styleTween(name, styleNull(name, i))
      .on("end.style." + name, styleRemove$1(name))
    : typeof value === "function" ? this
      .styleTween(name, styleFunction$1(name, i, tweenValue(this, "style." + name, value)))
      .each(styleMaybeRemove(this._id, name))
    : this
      .styleTween(name, styleConstant$1(name, i, value), priority)
      .on("end.style." + name, null);
}

function styleInterpolate(name, i, priority) {
  return function(t) {
    this.style.setProperty(name, i(t), priority);
  };
}

function styleTween(name, value, priority) {
  var t, i0;
  function tween() {
    var i = value.apply(this, arguments);
    if (i !== i0) t = (i0 = i) && styleInterpolate(name, i, priority);
    return t;
  }
  tween._value = value;
  return tween;
}

function transition_styleTween(name, value, priority) {
  var key = "style." + (name += "");
  if (arguments.length < 2) return (key = this.tween(key)) && key._value;
  if (value == null) return this.tween(key, null);
  if (typeof value !== "function") throw new Error;
  return this.tween(key, styleTween(name, value, priority == null ? "" : priority));
}

function textConstant$1(value) {
  return function() {
    this.textContent = value;
  };
}

function textFunction$1(value) {
  return function() {
    var value1 = value(this);
    this.textContent = value1 == null ? "" : value1;
  };
}

function transition_text(value) {
  return this.tween("text", typeof value === "function"
      ? textFunction$1(tweenValue(this, "text", value))
      : textConstant$1(value == null ? "" : value + ""));
}

function transition_transition() {
  var name = this._name,
      id0 = this._id,
      id1 = newId();

  for (var groups = this._groups, m = groups.length, j = 0; j < m; ++j) {
    for (var group = groups[j], n = group.length, node, i = 0; i < n; ++i) {
      if (node = group[i]) {
        var inherit = get$4(node, id0);
        schedule(node, name, id1, i, group, {
          time: inherit.time + inherit.delay + inherit.duration,
          delay: 0,
          duration: inherit.duration,
          ease: inherit.ease
        });
      }
    }
  }

  return new Transition(groups, this._parents, name, id1);
}

function transition_end() {
  var on0, on1, that = this, id = that._id, size = that.size();
  return new Promise(function(resolve, reject) {
    var cancel = {value: reject},
        end = {value: function() { if (--size === 0) resolve(); }};

    that.each(function() {
      var schedule = set$4(this, id),
          on = schedule.on;

      // If this node shared a dispatch with the previous node,
      // just assign the updated shared dispatch and we’re done!
      // Otherwise, copy-on-write.
      if (on !== on0) {
        on1 = (on0 = on).copy();
        on1._.cancel.push(cancel);
        on1._.interrupt.push(cancel);
        on1._.end.push(end);
      }

      schedule.on = on1;
    });
  });
}

var id = 0;

function Transition(groups, parents, name, id) {
  this._groups = groups;
  this._parents = parents;
  this._name = name;
  this._id = id;
}

function transition(name) {
  return selection().transition(name);
}

function newId() {
  return ++id;
}

var selection_prototype = selection.prototype;

Transition.prototype = transition.prototype = {
  constructor: Transition,
  select: transition_select,
  selectAll: transition_selectAll,
  filter: transition_filter,
  merge: transition_merge,
  selection: transition_selection,
  transition: transition_transition,
  call: selection_prototype.call,
  nodes: selection_prototype.nodes,
  node: selection_prototype.node,
  size: selection_prototype.size,
  empty: selection_prototype.empty,
  each: selection_prototype.each,
  on: transition_on,
  attr: transition_attr,
  attrTween: transition_attrTween,
  style: transition_style,
  styleTween: transition_styleTween,
  text: transition_text,
  remove: transition_remove,
  tween: transition_tween,
  delay: transition_delay,
  duration: transition_duration,
  ease: transition_ease,
  end: transition_end
};

function cubicInOut(t) {
  return ((t *= 2) <= 1 ? t * t * t : (t -= 2) * t * t + 2) / 2;
}

var defaultTiming = {
  time: null, // Set on use.
  delay: 0,
  duration: 250,
  ease: cubicInOut
};

function inherit(node, id) {
  var timing;
  while (!(timing = node.__transition) || !(timing = timing[id])) {
    if (!(node = node.parentNode)) {
      return defaultTiming.time = now(), defaultTiming;
    }
  }
  return timing;
}

function selection_transition(name) {
  var id,
      timing;

  if (name instanceof Transition) {
    id = name._id, name = name._name;
  } else {
    id = newId(), (timing = defaultTiming).time = now(), name = name == null ? null : name + "";
  }

  for (var groups = this._groups, m = groups.length, j = 0; j < m; ++j) {
    for (var group = groups[j], n = group.length, node, i = 0; i < n; ++i) {
      if (node = group[i]) {
        schedule(node, name, id, i, group, timing || inherit(node, id));
      }
    }
  }

  return new Transition(groups, this._parents, name, id);
}

selection.prototype.interrupt = selection_interrupt;
selection.prototype.transition = selection_transition;

function constant$2(x) {
  return function() {
    return x;
  };
}

function ZoomEvent(target, type, transform) {
  this.target = target;
  this.type = type;
  this.transform = transform;
}

function Transform(k, x, y) {
  this.k = k;
  this.x = x;
  this.y = y;
}

Transform.prototype = {
  constructor: Transform,
  scale: function(k) {
    return k === 1 ? this : new Transform(this.k * k, this.x, this.y);
  },
  translate: function(x, y) {
    return x === 0 & y === 0 ? this : new Transform(this.k, this.x + this.k * x, this.y + this.k * y);
  },
  apply: function(point) {
    return [point[0] * this.k + this.x, point[1] * this.k + this.y];
  },
  applyX: function(x) {
    return x * this.k + this.x;
  },
  applyY: function(y) {
    return y * this.k + this.y;
  },
  invert: function(location) {
    return [(location[0] - this.x) / this.k, (location[1] - this.y) / this.k];
  },
  invertX: function(x) {
    return (x - this.x) / this.k;
  },
  invertY: function(y) {
    return (y - this.y) / this.k;
  },
  rescaleX: function(x) {
    return x.copy().domain(x.range().map(this.invertX, this).map(x.invert, x));
  },
  rescaleY: function(y) {
    return y.copy().domain(y.range().map(this.invertY, this).map(y.invert, y));
  },
  toString: function() {
    return "translate(" + this.x + "," + this.y + ") scale(" + this.k + ")";
  }
};

var identity$1 = new Transform(1, 0, 0);

function nopropagation() {
  event.stopImmediatePropagation();
}

function noevent$1() {
  event.preventDefault();
  event.stopImmediatePropagation();
}

// Ignore right-click, since that should open the context menu.
function defaultFilter() {
  return !event.ctrlKey && !event.button;
}

function defaultExtent() {
  var e = this;
  if (e instanceof SVGElement) {
    e = e.ownerSVGElement || e;
    if (e.hasAttribute("viewBox")) {
      e = e.viewBox.baseVal;
      return [[e.x, e.y], [e.x + e.width, e.y + e.height]];
    }
    return [[0, 0], [e.width.baseVal.value, e.height.baseVal.value]];
  }
  return [[0, 0], [e.clientWidth, e.clientHeight]];
}

function defaultTransform() {
  return this.__zoom || identity$1;
}

function defaultWheelDelta() {
  return -event.deltaY * (event.deltaMode === 1 ? 0.05 : event.deltaMode ? 1 : 0.002);
}

function defaultTouchable() {
  return navigator.maxTouchPoints || ("ontouchstart" in this);
}

function defaultConstrain(transform, extent, translateExtent) {
  var dx0 = transform.invertX(extent[0][0]) - translateExtent[0][0],
      dx1 = transform.invertX(extent[1][0]) - translateExtent[1][0],
      dy0 = transform.invertY(extent[0][1]) - translateExtent[0][1],
      dy1 = transform.invertY(extent[1][1]) - translateExtent[1][1];
  return transform.translate(
    dx1 > dx0 ? (dx0 + dx1) / 2 : Math.min(0, dx0) || Math.max(0, dx1),
    dy1 > dy0 ? (dy0 + dy1) / 2 : Math.min(0, dy0) || Math.max(0, dy1)
  );
}

function zoom() {
  var filter = defaultFilter,
      extent = defaultExtent,
      constrain = defaultConstrain,
      wheelDelta = defaultWheelDelta,
      touchable = defaultTouchable,
      scaleExtent = [0, Infinity],
      translateExtent = [[-Infinity, -Infinity], [Infinity, Infinity]],
      duration = 250,
      interpolate = interpolateZoom,
      listeners = dispatch("start", "zoom", "end"),
      touchstarting,
      touchending,
      touchDelay = 500,
      wheelDelay = 150,
      clickDistance2 = 0;

  function zoom(selection) {
    selection
        .property("__zoom", defaultTransform)
        .on("wheel.zoom", wheeled)
        .on("mousedown.zoom", mousedowned)
        .on("dblclick.zoom", dblclicked)
      .filter(touchable)
        .on("touchstart.zoom", touchstarted)
        .on("touchmove.zoom", touchmoved)
        .on("touchend.zoom touchcancel.zoom", touchended)
        .style("touch-action", "none")
        .style("-webkit-tap-highlight-color", "rgba(0,0,0,0)");
  }

  zoom.transform = function(collection, transform, point) {
    var selection = collection.selection ? collection.selection() : collection;
    selection.property("__zoom", defaultTransform);
    if (collection !== selection) {
      schedule(collection, transform, point);
    } else {
      selection.interrupt().each(function() {
        gesture(this, arguments)
            .start()
            .zoom(null, typeof transform === "function" ? transform.apply(this, arguments) : transform)
            .end();
      });
    }
  };

  zoom.scaleBy = function(selection, k, p) {
    zoom.scaleTo(selection, function() {
      var k0 = this.__zoom.k,
          k1 = typeof k === "function" ? k.apply(this, arguments) : k;
      return k0 * k1;
    }, p);
  };

  zoom.scaleTo = function(selection, k, p) {
    zoom.transform(selection, function() {
      var e = extent.apply(this, arguments),
          t0 = this.__zoom,
          p0 = p == null ? centroid(e) : typeof p === "function" ? p.apply(this, arguments) : p,
          p1 = t0.invert(p0),
          k1 = typeof k === "function" ? k.apply(this, arguments) : k;
      return constrain(translate(scale(t0, k1), p0, p1), e, translateExtent);
    }, p);
  };

  zoom.translateBy = function(selection, x, y) {
    zoom.transform(selection, function() {
      return constrain(this.__zoom.translate(
        typeof x === "function" ? x.apply(this, arguments) : x,
        typeof y === "function" ? y.apply(this, arguments) : y
      ), extent.apply(this, arguments), translateExtent);
    });
  };

  zoom.translateTo = function(selection, x, y, p) {
    zoom.transform(selection, function() {
      var e = extent.apply(this, arguments),
          t = this.__zoom,
          p0 = p == null ? centroid(e) : typeof p === "function" ? p.apply(this, arguments) : p;
      return constrain(identity$1.translate(p0[0], p0[1]).scale(t.k).translate(
        typeof x === "function" ? -x.apply(this, arguments) : -x,
        typeof y === "function" ? -y.apply(this, arguments) : -y
      ), e, translateExtent);
    }, p);
  };

  function scale(transform, k) {
    k = Math.max(scaleExtent[0], Math.min(scaleExtent[1], k));
    return k === transform.k ? transform : new Transform(k, transform.x, transform.y);
  }

  function translate(transform, p0, p1) {
    var x = p0[0] - p1[0] * transform.k, y = p0[1] - p1[1] * transform.k;
    return x === transform.x && y === transform.y ? transform : new Transform(transform.k, x, y);
  }

  function centroid(extent) {
    return [(+extent[0][0] + +extent[1][0]) / 2, (+extent[0][1] + +extent[1][1]) / 2];
  }

  function schedule(transition, transform, point) {
    transition
        .on("start.zoom", function() { gesture(this, arguments).start(); })
        .on("interrupt.zoom end.zoom", function() { gesture(this, arguments).end(); })
        .tween("zoom", function() {
          var that = this,
              args = arguments,
              g = gesture(that, args),
              e = extent.apply(that, args),
              p = point == null ? centroid(e) : typeof point === "function" ? point.apply(that, args) : point,
              w = Math.max(e[1][0] - e[0][0], e[1][1] - e[0][1]),
              a = that.__zoom,
              b = typeof transform === "function" ? transform.apply(that, args) : transform,
              i = interpolate(a.invert(p).concat(w / a.k), b.invert(p).concat(w / b.k));
          return function(t) {
            if (t === 1) t = b; // Avoid rounding error on end.
            else { var l = i(t), k = w / l[2]; t = new Transform(k, p[0] - l[0] * k, p[1] - l[1] * k); }
            g.zoom(null, t);
          };
        });
  }

  function gesture(that, args, clean) {
    return (!clean && that.__zooming) || new Gesture(that, args);
  }

  function Gesture(that, args) {
    this.that = that;
    this.args = args;
    this.active = 0;
    this.extent = extent.apply(that, args);
    this.taps = 0;
  }

  Gesture.prototype = {
    start: function() {
      if (++this.active === 1) {
        this.that.__zooming = this;
        this.emit("start");
      }
      return this;
    },
    zoom: function(key, transform) {
      if (this.mouse && key !== "mouse") this.mouse[1] = transform.invert(this.mouse[0]);
      if (this.touch0 && key !== "touch") this.touch0[1] = transform.invert(this.touch0[0]);
      if (this.touch1 && key !== "touch") this.touch1[1] = transform.invert(this.touch1[0]);
      this.that.__zoom = transform;
      this.emit("zoom");
      return this;
    },
    end: function() {
      if (--this.active === 0) {
        delete this.that.__zooming;
        this.emit("end");
      }
      return this;
    },
    emit: function(type) {
      customEvent(new ZoomEvent(zoom, type, this.that.__zoom), listeners.apply, listeners, [type, this.that, this.args]);
    }
  };

  function wheeled() {
    if (!filter.apply(this, arguments)) return;
    var g = gesture(this, arguments),
        t = this.__zoom,
        k = Math.max(scaleExtent[0], Math.min(scaleExtent[1], t.k * Math.pow(2, wheelDelta.apply(this, arguments)))),
        p = mouse(this);

    // If the mouse is in the same location as before, reuse it.
    // If there were recent wheel events, reset the wheel idle timeout.
    if (g.wheel) {
      if (g.mouse[0][0] !== p[0] || g.mouse[0][1] !== p[1]) {
        g.mouse[1] = t.invert(g.mouse[0] = p);
      }
      clearTimeout(g.wheel);
    }

    // If this wheel event won’t trigger a transform change, ignore it.
    else if (t.k === k) return;

    // Otherwise, capture the mouse point and location at the start.
    else {
      g.mouse = [p, t.invert(p)];
      interrupt(this);
      g.start();
    }

    noevent$1();
    g.wheel = setTimeout(wheelidled, wheelDelay);
    g.zoom("mouse", constrain(translate(scale(t, k), g.mouse[0], g.mouse[1]), g.extent, translateExtent));

    function wheelidled() {
      g.wheel = null;
      g.end();
    }
  }

  function mousedowned() {
    if (touchending || !filter.apply(this, arguments)) return;
    var g = gesture(this, arguments, true),
        v = select(event.view).on("mousemove.zoom", mousemoved, true).on("mouseup.zoom", mouseupped, true),
        p = mouse(this),
        x0 = event.clientX,
        y0 = event.clientY;

    dragDisable(event.view);
    nopropagation();
    g.mouse = [p, this.__zoom.invert(p)];
    interrupt(this);
    g.start();

    function mousemoved() {
      noevent$1();
      if (!g.moved) {
        var dx = event.clientX - x0, dy = event.clientY - y0;
        g.moved = dx * dx + dy * dy > clickDistance2;
      }
      g.zoom("mouse", constrain(translate(g.that.__zoom, g.mouse[0] = mouse(g.that), g.mouse[1]), g.extent, translateExtent));
    }

    function mouseupped() {
      v.on("mousemove.zoom mouseup.zoom", null);
      yesdrag(event.view, g.moved);
      noevent$1();
      g.end();
    }
  }

  function dblclicked() {
    if (!filter.apply(this, arguments)) return;
    var t0 = this.__zoom,
        p0 = mouse(this),
        p1 = t0.invert(p0),
        k1 = t0.k * (event.shiftKey ? 0.5 : 2),
        t1 = constrain(translate(scale(t0, k1), p0, p1), extent.apply(this, arguments), translateExtent);

    noevent$1();
    if (duration > 0) select(this).transition().duration(duration).call(schedule, t1, p0);
    else select(this).call(zoom.transform, t1);
  }

  function touchstarted() {
    if (!filter.apply(this, arguments)) return;
    var touches = event.touches,
        n = touches.length,
        g = gesture(this, arguments, event.changedTouches.length === n),
        started, i, t, p;

    nopropagation();
    for (i = 0; i < n; ++i) {
      t = touches[i], p = touch(this, touches, t.identifier);
      p = [p, this.__zoom.invert(p), t.identifier];
      if (!g.touch0) g.touch0 = p, started = true, g.taps = 1 + !!touchstarting;
      else if (!g.touch1 && g.touch0[2] !== p[2]) g.touch1 = p, g.taps = 0;
    }

    if (touchstarting) touchstarting = clearTimeout(touchstarting);

    if (started) {
      if (g.taps < 2) touchstarting = setTimeout(function() { touchstarting = null; }, touchDelay);
      interrupt(this);
      g.start();
    }
  }

  function touchmoved() {
    if (!this.__zooming) return;
    var g = gesture(this, arguments),
        touches = event.changedTouches,
        n = touches.length, i, t, p, l;

    noevent$1();
    if (touchstarting) touchstarting = clearTimeout(touchstarting);
    g.taps = 0;
    for (i = 0; i < n; ++i) {
      t = touches[i], p = touch(this, touches, t.identifier);
      if (g.touch0 && g.touch0[2] === t.identifier) g.touch0[0] = p;
      else if (g.touch1 && g.touch1[2] === t.identifier) g.touch1[0] = p;
    }
    t = g.that.__zoom;
    if (g.touch1) {
      var p0 = g.touch0[0], l0 = g.touch0[1],
          p1 = g.touch1[0], l1 = g.touch1[1],
          dp = (dp = p1[0] - p0[0]) * dp + (dp = p1[1] - p0[1]) * dp,
          dl = (dl = l1[0] - l0[0]) * dl + (dl = l1[1] - l0[1]) * dl;
      t = scale(t, Math.sqrt(dp / dl));
      p = [(p0[0] + p1[0]) / 2, (p0[1] + p1[1]) / 2];
      l = [(l0[0] + l1[0]) / 2, (l0[1] + l1[1]) / 2];
    }
    else if (g.touch0) p = g.touch0[0], l = g.touch0[1];
    else return;
    g.zoom("touch", constrain(translate(t, p, l), g.extent, translateExtent));
  }

  function touchended() {
    if (!this.__zooming) return;
    var g = gesture(this, arguments),
        touches = event.changedTouches,
        n = touches.length, i, t;

    nopropagation();
    if (touchending) clearTimeout(touchending);
    touchending = setTimeout(function() { touchending = null; }, touchDelay);
    for (i = 0; i < n; ++i) {
      t = touches[i];
      if (g.touch0 && g.touch0[2] === t.identifier) delete g.touch0;
      else if (g.touch1 && g.touch1[2] === t.identifier) delete g.touch1;
    }
    if (g.touch1 && !g.touch0) g.touch0 = g.touch1, delete g.touch1;
    if (g.touch0) g.touch0[1] = this.__zoom.invert(g.touch0[0]);
    else {
      g.end();
      // If this was a dbltap, reroute to the (optional) dblclick.zoom handler.
      if (g.taps === 2) {
        var p = select(this).on("dblclick.zoom");
        if (p) p.apply(this, arguments);
      }
    }
  }

  zoom.wheelDelta = function(_) {
    return arguments.length ? (wheelDelta = typeof _ === "function" ? _ : constant$2(+_), zoom) : wheelDelta;
  };

  zoom.filter = function(_) {
    return arguments.length ? (filter = typeof _ === "function" ? _ : constant$2(!!_), zoom) : filter;
  };

  zoom.touchable = function(_) {
    return arguments.length ? (touchable = typeof _ === "function" ? _ : constant$2(!!_), zoom) : touchable;
  };

  zoom.extent = function(_) {
    return arguments.length ? (extent = typeof _ === "function" ? _ : constant$2([[+_[0][0], +_[0][1]], [+_[1][0], +_[1][1]]]), zoom) : extent;
  };

  zoom.scaleExtent = function(_) {
    return arguments.length ? (scaleExtent[0] = +_[0], scaleExtent[1] = +_[1], zoom) : [scaleExtent[0], scaleExtent[1]];
  };

  zoom.translateExtent = function(_) {
    return arguments.length ? (translateExtent[0][0] = +_[0][0], translateExtent[1][0] = +_[1][0], translateExtent[0][1] = +_[0][1], translateExtent[1][1] = +_[1][1], zoom) : [[translateExtent[0][0], translateExtent[0][1]], [translateExtent[1][0], translateExtent[1][1]]];
  };

  zoom.constrain = function(_) {
    return arguments.length ? (constrain = _, zoom) : constrain;
  };

  zoom.duration = function(_) {
    return arguments.length ? (duration = +_, zoom) : duration;
  };

  zoom.interpolate = function(_) {
    return arguments.length ? (interpolate = _, zoom) : interpolate;
  };

  zoom.on = function() {
    var value = listeners.on.apply(listeners, arguments);
    return value === listeners ? zoom : value;
  };

  zoom.clickDistance = function(_) {
    return arguments.length ? (clickDistance2 = (_ = +_) * _, zoom) : Math.sqrt(clickDistance2);
  };

  return zoom;
}

// do not edit .js files directly - edit src/index.jst



var fastDeepEqual = function equal(a, b) {
  if (a === b) return true;

  if (a && b && typeof a == 'object' && typeof b == 'object') {
    if (a.constructor !== b.constructor) return false;

    var length, i, keys;
    if (Array.isArray(a)) {
      length = a.length;
      if (length != b.length) return false;
      for (i = length; i-- !== 0;)
        if (!equal(a[i], b[i])) return false;
      return true;
    }



    if (a.constructor === RegExp) return a.source === b.source && a.flags === b.flags;
    if (a.valueOf !== Object.prototype.valueOf) return a.valueOf() === b.valueOf();
    if (a.toString !== Object.prototype.toString) return a.toString() === b.toString();

    keys = Object.keys(a);
    length = keys.length;
    if (length !== Object.keys(b).length) return false;

    for (i = length; i-- !== 0;)
      if (!Object.prototype.hasOwnProperty.call(b, keys[i])) return false;

    for (i = length; i-- !== 0;) {
      var key = keys[i];
      if (!equal(a[key], b[key])) return false;
    }

    return true;
  }

  // true if both NaN, false otherwise
  return a!==a && b!==b;
};

var storeModel = {
    width: 0,
    height: 0,
    transform: [0, 0, 1],
    nodes: [],
    edges: [],
    selectedElements: [],
    selectedNodesBbox: { x: 0, y: 0, width: 0, height: 0 },
    d3Zoom: null,
    d3Selection: null,
    d3Initialised: false,
    nodesSelectionActive: false,
    selectionActive: false,
    selection: null,
    connectionSourceId: null,
    connectionPosition: { x: 0, y: 0 },
    snapGrid: [16, 16],
    snapToGrid: true,
    onConnect: function () { },
    setOnConnect: action(function (state, onConnect) {
        state.onConnect = onConnect;
    }),
    setNodes: action(function (state, nodes) {
        state.nodes = nodes;
    }),
    setEdges: action(function (state, edges) {
        state.edges = edges;
    }),
    updateNodeData: action(function (state, _a) {
        var id = _a.id, data = __rest(_a, ["id"]);
        state.nodes.forEach(function (n) {
            if (n.id === id) {
                n.__rg = __assign(__assign({}, n.__rg), data);
            }
        });
    }),
    updateNodePos: action(function (state, _a) {
        var id = _a.id, pos = _a.pos;
        var position = pos;
        if (state.snapToGrid) {
            var transformedGridSizeX = state.snapGrid[0] * state.transform[2];
            var transformedGridSizeY = state.snapGrid[1] * state.transform[2];
            position = {
                x: transformedGridSizeX * Math.round(pos.x / transformedGridSizeX),
                y: transformedGridSizeY * Math.round(pos.y / transformedGridSizeY),
            };
        }
        state.nodes.forEach(function (n) {
            if (n.id === id) {
                n.__rg = __assign(__assign({}, n.__rg), { position: position });
            }
        });
    }),
    setSelection: action(function (state, isActive) {
        state.selectionActive = isActive;
    }),
    setNodesSelection: action(function (state, _a) {
        var isActive = _a.isActive, selection = _a.selection;
        if (!isActive || typeof selection === 'undefined') {
            state.nodesSelectionActive = false;
            state.selectedElements = [];
            return;
        }
        var selectedNodes = getNodesInside(state.nodes, selection, state.transform);
        if (!selectedNodes.length) {
            state.nodesSelectionActive = false;
            state.selectedElements = [];
            return;
        }
        var selectedNodesBbox = getRectOfNodes(selectedNodes);
        state.selection = selection;
        state.nodesSelectionActive = true;
        state.selectedNodesBbox = selectedNodesBbox;
        state.nodesSelectionActive = true;
    }),
    setSelectedElements: action(function (state, elements) {
        var selectedElementsArr = Array.isArray(elements) ? elements : [elements];
        var selectedElementsUpdated = !fastDeepEqual(selectedElementsArr, state.selectedElements);
        var selectedElements = selectedElementsUpdated
            ? selectedElementsArr
            : state.selectedElements;
        state.selectedElements = selectedElements;
    }),
    updateSelection: action(function (state, selection) {
        var selectedNodes = getNodesInside(state.nodes, selection, state.transform);
        var selectedEdges = getConnectedEdges(selectedNodes, state.edges);
        var nextSelectedElements = __spreadArrays(selectedNodes, selectedEdges);
        var selectedElementsUpdated = !fastDeepEqual(nextSelectedElements, state.selectedElements);
        state.selection = selection;
        state.selectedElements = selectedElementsUpdated
            ? nextSelectedElements
            : state.selectedElements;
    }),
    updateTransform: action(function (state, transform) {
        state.transform = [transform.x, transform.y, transform.k];
    }),
    updateSize: action(function (state, size) {
        state.width = size.width;
        state.height = size.height;
    }),
    initD3: action(function (state, _a) {
        var zoom = _a.zoom, selection = _a.selection;
        state.d3Zoom = zoom;
        state.d3Selection = selection;
        state.d3Initialised = true;
    }),
    setConnectionPosition: action(function (state, position) {
        state.connectionPosition = position;
    }),
    setConnectionSourceId: action(function (state, sourceId) {
        state.connectionSourceId = sourceId;
    }),
    setSnapGrid: action(function (state, _a) {
        var snapToGrid = _a.snapToGrid, snapGrid = _a.snapGrid;
        state.snapToGrid = snapToGrid;
        state.snapGrid = snapGrid;
    }),
};
var store = createStore$1(storeModel);

var isEdge = function (element) {
    return element.hasOwnProperty('source') && element.hasOwnProperty('target');
};
var isNode = function (element) {
    return !element.hasOwnProperty('source') && !element.hasOwnProperty('target');
};
var getOutgoers = function (node, elements) {
    if (!isNode(node)) {
        return [];
    }
    var outgoerIds = elements.filter(function (e) { return e.source === node.id; }).map(function (e) { return e.target; });
    return elements.filter(function (e) { return outgoerIds.includes(e.id); });
};
var removeElements = function (elementsToRemove, elements) {
    var nodeIdsToRemove = elementsToRemove.map(function (n) { return n.id; });
    return elements.filter(function (element) {
        var edgeElement = element;
        return !(nodeIdsToRemove.includes(element.id) ||
            nodeIdsToRemove.includes(edgeElement.target) ||
            nodeIdsToRemove.includes(edgeElement.source));
    });
};
var getEdgeId = function (_a) {
    var source = _a.source, target = _a.target;
    return "reactflow__edge-" + source + "-" + target;
};
var addEdge = function (edgeParams, elements) {
    if (!edgeParams.source || !edgeParams.target) {
        throw new Error('Can not create edge. An edge needs a source and a target');
    }
    return elements.concat(__assign(__assign({}, edgeParams), { id: typeof edgeParams.id !== 'undefined' ? edgeParams.id : getEdgeId(edgeParams) }));
};
var pointToRendererPoint = function (_a, _b, snapToGrid, _c) {
    var x = _a.x, y = _a.y;
    var tx = _b[0], ty = _b[1], tScale = _b[2];
    var snapX = _c[0], snapY = _c[1];
    var position = {
        x: (x - tx) / tScale,
        y: (y - ty) / tScale,
    };
    if (snapToGrid) {
        var transformedGridSizeX = snapX * tScale;
        var transformedGridSizeY = snapY * tScale;
        return {
            x: transformedGridSizeX * Math.round(position.x / transformedGridSizeX),
            y: transformedGridSizeY * Math.round(position.y / transformedGridSizeY),
        };
    }
    return position;
};
var parseElement = function (element, transform, snapToGrid, snapGrid) {
    if (!element.id) {
        throw new Error('All elements (nodes and edges) need to have an id.');
    }
    if (isEdge(element)) {
        return __assign(__assign({}, element), { id: element.id.toString(), type: element.type || 'default' });
    }
    var nodeElement = element;
    return __assign(__assign({}, nodeElement), { id: nodeElement.id.toString(), type: nodeElement.type || 'default', __rg: {
            position: pointToRendererPoint(nodeElement.position, transform, snapToGrid, snapGrid),
            width: null,
            height: null,
            handleBounds: {},
        } });
};
var getBoundsOfBoxes = function (box1, box2) { return ({
    x: Math.min(box1.x, box2.x),
    y: Math.min(box1.y, box2.y),
    x2: Math.max(box1.x2, box2.x2),
    y2: Math.max(box1.y2, box2.y2),
}); };
var rectToBox = function (_a) {
    var x = _a.x, y = _a.y, width = _a.width, height = _a.height;
    return ({
        x: x,
        y: y,
        x2: x + width,
        y2: y + height,
    });
};
var boxToRect = function (_a) {
    var x = _a.x, y = _a.y, x2 = _a.x2, y2 = _a.y2;
    return ({
        x: x,
        y: y,
        width: x2 - x,
        height: y2 - y,
    });
};
var getBoundsofRects = function (rect1, rect2) {
    return boxToRect(getBoundsOfBoxes(rectToBox(rect1), rectToBox(rect2)));
};
var getRectOfNodes = function (nodes) {
    var box = nodes.reduce(function (currBox, _a) {
        var _b = _a.__rg, position = _b.position, width = _b.width, height = _b.height;
        return getBoundsOfBoxes(currBox, rectToBox(__assign(__assign({}, position), { width: width, height: height })));
    }, { x: Infinity, y: Infinity, x2: -Infinity, y2: -Infinity });
    return boxToRect(box);
};
var getNodesInside = function (nodes, rect, _a, partially) {
    var _b = _a === void 0 ? [0, 0, 1] : _a, tx = _b[0], ty = _b[1], tScale = _b[2];
    if (partially === void 0) { partially = false; }
    var rBox = rectToBox({
        x: (rect.x - tx) / tScale,
        y: (rect.y - ty) / tScale,
        width: rect.width / tScale,
        height: rect.height / tScale,
    });
    return nodes.filter(function (_a) {
        var _b = _a.__rg, position = _b.position, width = _b.width, height = _b.height;
        var nBox = rectToBox(__assign(__assign({}, position), { width: width, height: height }));
        var xOverlap = Math.max(0, Math.min(rBox.x2, nBox.x2) - Math.max(rBox.x, nBox.x));
        var yOverlap = Math.max(0, Math.min(rBox.y2, nBox.y2) - Math.max(rBox.y, nBox.y));
        var overlappingArea = xOverlap * yOverlap;
        if (partially) {
            return overlappingArea >= 0;
        }
        var area = width * height;
        return overlappingArea >= area;
    });
};
var getConnectedEdges = function (nodes, edges) {
    var nodeIds = nodes.map(function (n) { return n.id; });
    return edges.filter(function (e) {
        var sourceId = e.source.split('__')[0];
        var targetId = e.target.split('__')[0];
        return nodeIds.includes(sourceId) || nodeIds.includes(targetId);
    });
};
var fitView = function (_a) {
    var padding = (_a === void 0 ? { padding: 0 } : _a).padding;
    var _b = store.getState(), nodes = _b.nodes, width = _b.width, height = _b.height, d3Selection = _b.d3Selection, d3Zoom = _b.d3Zoom;
    if (!d3Selection || !d3Zoom) {
        return;
    }
    var bounds = getRectOfNodes(nodes);
    var maxBoundsSize = Math.max(bounds.width, bounds.height);
    var k = Math.min(width, height) / (maxBoundsSize + maxBoundsSize * padding);
    var boundsCenterX = bounds.x + bounds.width / 2;
    var boundsCenterY = bounds.y + bounds.height / 2;
    var transform = [width / 2 - boundsCenterX * k, height / 2 - boundsCenterY * k];
    var fittedTransform = identity$1.translate(transform[0], transform[1]).scale(k);
    d3Selection.call(d3Zoom.transform, fittedTransform);
};
var zoom$1 = function (amount) {
    var _a = store.getState(), d3Zoom = _a.d3Zoom, d3Selection = _a.d3Selection, transform = _a.transform;
    if (d3Zoom && d3Selection) {
        d3Zoom.scaleTo(d3Selection, transform[2] + amount);
    }
};
var zoomIn = function () { return zoom$1(0.2); };
var zoomOut = function () { return zoom$1(-0.2); };

function renderNode(node, props, transform, selectedElements) {
    var nodeType = node.type || 'default';
    var NodeComponent = (props.nodeTypes[nodeType] || props.nodeTypes.default);
    if (!props.nodeTypes[nodeType]) {
        console.warn("No node type found for type \"" + nodeType + "\". Using fallback type \"default\".");
    }
    var isSelected = selectedElements.some(function (_a) {
        var id = _a.id;
        return id === node.id;
    });
    return (React__default.createElement(NodeComponent, { key: node.id, id: node.id, type: nodeType, data: node.data, xPos: node.__rg.position.x, yPos: node.__rg.position.y, onClick: props.onElementClick, onNodeDragStop: props.onNodeDragStop, transform: transform, selected: isSelected, style: node.style }));
}
var NodeRenderer = React.memo(function (_a) {
    var _b = _a.onlyRenderVisibleNodes, onlyRenderVisibleNodes = _b === void 0 ? true : _b, props = __rest(_a, ["onlyRenderVisibleNodes"]);
    var _c = useStoreState$1(function (s) { return s; }), nodes = _c.nodes, transform = _c.transform, selectedElements = _c.selectedElements, width = _c.width, height = _c.height;
    var tx = transform[0], ty = transform[1], tScale = transform[2];
    var transformStyle = {
        transform: "translate(" + tx + "px," + ty + "px) scale(" + tScale + ")",
    };
    var renderNodes = onlyRenderVisibleNodes ? getNodesInside(nodes, { x: 0, y: 0, width: width, height: height }, transform, true) : nodes;
    return (React__default.createElement("div", { className: "react-flow__nodes", style: transformStyle }, renderNodes.map(function (node) { return renderNode(node, props, transform, selectedElements); })));
});
NodeRenderer.displayName = 'NodeRenderer';

function unwrapExports (x) {
	return x && x.__esModule && Object.prototype.hasOwnProperty.call(x, 'default') ? x['default'] : x;
}

function createCommonjsModule(fn, module) {
	return module = { exports: {} }, fn(module, module.exports), module.exports;
}

var classnames = createCommonjsModule(function (module) {
/*!
  Copyright (c) 2017 Jed Watson.
  Licensed under the MIT License (MIT), see
  http://jedwatson.github.io/classnames
*/
/* global define */

(function () {

	var hasOwn = {}.hasOwnProperty;

	function classNames () {
		var classes = [];

		for (var i = 0; i < arguments.length; i++) {
			var arg = arguments[i];
			if (!arg) continue;

			var argType = typeof arg;

			if (argType === 'string' || argType === 'number') {
				classes.push(arg);
			} else if (Array.isArray(arg) && arg.length) {
				var inner = classNames.apply(null, arg);
				if (inner) {
					classes.push(inner);
				}
			} else if (argType === 'object') {
				for (var key in arg) {
					if (hasOwn.call(arg, key) && arg[key]) {
						classes.push(key);
					}
				}
			}
		}

		return classes.join(' ');
	}

	if ( module.exports) {
		classNames.default = classNames;
		module.exports = classNames;
	} else {
		window.classNames = classNames;
	}
}());
});

var ConnectionLine = (function (_a) {
    var connectionSourceId = _a.connectionSourceId, _b = _a.connectionLineStyle, connectionLineStyle = _b === void 0 ? {} : _b, connectionPositionX = _a.connectionPositionX, connectionPositionY = _a.connectionPositionY, connectionLineType = _a.connectionLineType, _c = _a.nodes, nodes = _c === void 0 ? [] : _c, className = _a.className, transform = _a.transform;
    var _d = React.useState(null), sourceNode = _d[0], setSourceNode = _d[1];
    var hasHandleId = connectionSourceId.includes('__');
    var sourceIdSplitted = connectionSourceId.split('__');
    var nodeId = sourceIdSplitted[0];
    var handleId = hasHandleId ? sourceIdSplitted[1] : null;
    React.useEffect(function () {
        var nextSourceNode = nodes.find(function (n) { return n.id === nodeId; }) || null;
        setSourceNode(nextSourceNode);
    }, []);
    if (!sourceNode) {
        return null;
    }
    var edgeClasses = classnames('react-flow__edge', 'connection', className);
    var sourceHandle = handleId
        ? sourceNode.__rg.handleBounds.source.find(function (d) { return d.id === handleId; })
        : sourceNode.__rg.handleBounds.source[0];
    var sourceHandleX = sourceHandle
        ? sourceHandle.x + sourceHandle.width / 2
        : sourceNode.__rg.width / 2;
    var sourceHandleY = sourceHandle
        ? sourceHandle.y + sourceHandle.height / 2
        : sourceNode.__rg.height;
    var sourceX = sourceNode.__rg.position.x + sourceHandleX;
    var sourceY = sourceNode.__rg.position.y + sourceHandleY;
    var targetX = (connectionPositionX - transform[0]) * (1 / transform[2]);
    var targetY = (connectionPositionY - transform[1]) * (1 / transform[2]);
    var dAttr = '';
    if (connectionLineType === 'bezier') {
        var yOffset = Math.abs(targetY - sourceY) / 2;
        var centerY = targetY < sourceY ? targetY + yOffset : targetY - yOffset;
        dAttr = "M" + sourceX + "," + sourceY + " C" + sourceX + "," + centerY + " " + targetX + "," + centerY + " " + targetX + "," + targetY;
    }
    else {
        dAttr = "M" + sourceX + "," + sourceY + " " + targetX + "," + targetY;
    }
    return (React__default.createElement("g", { className: edgeClasses },
        React__default.createElement("path", __assign({ d: dAttr }, connectionLineStyle))));
});

var Position;
(function (Position) {
    Position["Left"] = "left";
    Position["Top"] = "top";
    Position["Right"] = "right";
    Position["Bottom"] = "bottom";
})(Position || (Position = {}));
var GridType;
(function (GridType) {
    GridType["Lines"] = "lines";
    GridType["Dots"] = "dots";
})(GridType || (GridType = {}));

function getHandlePosition(position, node, handle) {
    if (handle === void 0) { handle = null; }
    if (!handle) {
        switch (position) {
            case Position.Top:
                return {
                    x: node.__rg.width / 2,
                    y: 0,
                };
            case Position.Right:
                return {
                    x: node.__rg.width,
                    y: node.__rg.height / 2,
                };
            case Position.Bottom:
                return {
                    x: node.__rg.width / 2,
                    y: node.__rg.height,
                };
            case Position.Left:
                return {
                    x: 0,
                    y: node.__rg.height / 2,
                };
        }
    }
    switch (position) {
        case Position.Top:
            return {
                x: handle.x + handle.width / 2,
                y: handle.y,
            };
        case Position.Right:
            return {
                x: handle.x + handle.width,
                y: handle.y + handle.height / 2,
            };
        case Position.Bottom:
            return {
                x: handle.x + handle.width / 2,
                y: handle.y + handle.height,
            };
        case Position.Left:
            return {
                x: handle.x,
                y: handle.y + handle.height / 2,
            };
    }
}
function getHandle(bounds, handleId) {
    var handle = null;
    if (!bounds) {
        return null;
    }
    // there is no handleId when there are no multiple handles/ handles with ids
    // so we just pick the first one
    if (bounds.length === 1 || !handleId) {
        handle = bounds[0];
    }
    else if (handleId) {
        handle = bounds.find(function (d) { return d.id === handleId; });
    }
    return handle;
}
function getEdgePositions(sourceNode, sourceHandle, sourcePosition, targetNode, targetHandle, targetPosition) {
    var sourceHandlePos = getHandlePosition(sourcePosition, sourceNode, sourceHandle);
    var sourceX = sourceNode.__rg.position.x + sourceHandlePos.x;
    var sourceY = sourceNode.__rg.position.y + sourceHandlePos.y;
    var targetHandlePos = getHandlePosition(targetPosition, targetNode, targetHandle);
    var targetX = targetNode.__rg.position.x + targetHandlePos.x;
    var targetY = targetNode.__rg.position.y + targetHandlePos.y;
    return {
        sourceX: sourceX,
        sourceY: sourceY,
        targetX: targetX,
        targetY: targetY,
    };
}
function renderEdge(edge, props, nodes, selectedElements) {
    var _a = edge.source.split('__'), sourceId = _a[0], sourceHandleId = _a[1];
    var _b = edge.target.split('__'), targetId = _b[0], targetHandleId = _b[1];
    var sourceNode = nodes.find(function (n) { return n.id === sourceId; });
    var targetNode = nodes.find(function (n) { return n.id === targetId; });
    if (!sourceNode) {
        throw new Error("couldn't create edge for source id: " + sourceId);
    }
    if (!targetNode) {
        throw new Error("couldn't create edge for target id: " + targetId);
    }
    var edgeType = edge.type || 'default';
    var EdgeComponent = props.edgeTypes[edgeType] || props.edgeTypes.default;
    var sourceHandle = getHandle(sourceNode.__rg.handleBounds.source, sourceHandleId);
    var targetHandle = getHandle(targetNode.__rg.handleBounds.target, targetHandleId);
    var sourcePosition = sourceHandle ? sourceHandle.position : Position.Bottom;
    var targetPosition = targetHandle ? targetHandle.position : Position.Top;
<<<<<<< HEAD
    var _c = getEdgePositions(sourceNode, sourceHandle, sourcePosition, targetNode, targetHandle, targetPosition), sourceX = _c.sourceX, sourceY = _c.sourceY, targetX = _c.targetX, targetY = _c.targetY;
    var isSelected = selectedElements.some(function (elm) { return isEdge(elm) && elm.source === sourceId && elm.target === targetId; });
    return (React__default.createElement(EdgeComponent, { key: edge.id, id: edge.id, type: edge.type, onClick: props.onElementClick, selected: isSelected, animated: edge.animated, style: edge.style, source: sourceId, target: targetId, sourceHandleId: sourceHandleId, targetHandleId: targetHandleId, sourceX: sourceX, sourceY: sourceY, targetX: targetX, targetY: targetY, sourcePosition: sourcePosition, targetPosition: targetPosition }));
=======
    var _a = getEdgePositions(sourceNode, sourceHandle, sourcePosition, targetNode, targetHandle, targetPosition), sourceX = _a.sourceX, sourceY = _a.sourceY, targetX = _a.targetX, targetY = _a.targetY;
    var selected = state.selectedElements
        .filter(isEdge)
        .find(function (elm) { return elm.source === sourceId && elm.target === targetId; });
    return (React__default.createElement(EdgeComponent, { key: edge.id, id: edge.id, type: edge.type, onClick: props.onElementClick, selected: selected, animated: edge.animated, style: edge.style, source: sourceId, target: targetId, sourceHandleId: sourceHandleId, targetHandleId: targetHandleId, sourceX: sourceX, sourceY: sourceY, targetX: targetX, targetY: targetY, sourcePosition: sourcePosition, targetPosition: targetPosition }));
>>>>>>> f85f2f8c
}
var EdgeRenderer = React.memo(function (props) {
    var _a = useStoreState$1(function (s) { return s; }), transform = _a.transform, edges = _a.edges, nodes = _a.nodes, connectionSourceId = _a.connectionSourceId, _b = _a.connectionPosition, x = _b.x, y = _b.y, selectedElements = _a.selectedElements;
    var width = props.width, height = props.height, connectionLineStyle = props.connectionLineStyle, connectionLineType = props.connectionLineType;
    if (!width) {
        return null;
    }
    var tx = transform[0], ty = transform[1], tScale = transform[2];
    var transformStyle = "translate(" + tx + "," + ty + ") scale(" + tScale + ")";
    return (React__default.createElement("svg", { width: width, height: height, className: "react-flow__edges" },
        React__default.createElement("g", { transform: transformStyle },
            edges.map(function (e) { return renderEdge(e, props, nodes, selectedElements); }),
            connectionSourceId && (React__default.createElement(ConnectionLine, { nodes: nodes, connectionSourceId: connectionSourceId, connectionPositionX: x, connectionPositionY: y, transform: transform, connectionLineStyle: connectionLineStyle, connectionLineType: connectionLineType })))));
});
EdgeRenderer.displayName = 'EdgeRenderer';

var initialRect = {
    startX: 0,
    startY: 0,
    x: 0,
    y: 0,
    width: 0,
    height: 0,
    draw: false,
};
function getMousePosition(evt) {
    var reactFlowNode = document.querySelector('.react-flow');
    if (!reactFlowNode) {
        return false;
    }
    var containerBounds = reactFlowNode.getBoundingClientRect();
    return {
        x: evt.clientX - containerBounds.left,
        y: evt.clientY - containerBounds.top,
    };
}
var UserSelection = React.memo(function () {
    var selectionPane = React.useRef(null);
    var _a = React.useState(initialRect), rect = _a[0], setRect = _a[1];
    var setSelection = useStoreActions$1(function (a) { return a.setSelection; });
    var updateSelection = useStoreActions$1(function (a) { return a.updateSelection; });
    var setNodesSelection = useStoreActions$1(function (a) { return a.setNodesSelection; });
    React.useEffect(function () {
        function onMouseDown(evt) {
            var mousePos = getMousePosition(evt);
            if (!mousePos) {
                return;
            }
            setRect(function (currentRect) { return (__assign(__assign({}, currentRect), { startX: mousePos.x, startY: mousePos.y, x: mousePos.x, y: mousePos.y, draw: true })); });
            setSelection(true);
        }
        function onMouseMove(evt) {
            setRect(function (currentRect) {
                if (!currentRect.draw) {
                    return currentRect;
                }
                var mousePos = getMousePosition(evt);
                if (!mousePos) {
                    return currentRect;
                }
                var negativeX = mousePos.x < currentRect.startX;
                var negativeY = mousePos.y < currentRect.startY;
                var nextRect = __assign(__assign({}, currentRect), { x: negativeX ? mousePos.x : currentRect.x, y: negativeY ? mousePos.y : currentRect.y, width: negativeX
                        ? currentRect.startX - mousePos.x
                        : mousePos.x - currentRect.startX, height: negativeY
                        ? currentRect.startY - mousePos.y
                        : mousePos.y - currentRect.startY });
                updateSelection(nextRect);
                return nextRect;
            });
        }
        function onMouseUp() {
            setRect(function (currentRect) {
                setNodesSelection({ isActive: true, selection: currentRect });
                setSelection(false);
                return __assign(__assign({}, currentRect), { draw: false });
            });
        }
        if (selectionPane.current) {
            selectionPane.current.addEventListener('mousedown', onMouseDown);
            selectionPane.current.addEventListener('mousemove', onMouseMove);
            selectionPane.current.addEventListener('mouseup', onMouseUp);
            return function () {
                if (!selectionPane.current) {
                    return;
                }
                selectionPane.current.removeEventListener('mousedown', onMouseDown);
                selectionPane.current.removeEventListener('mousemove', onMouseMove);
                selectionPane.current.removeEventListener('mouseup', onMouseUp);
            };
        }
        return;
    }, [selectionPane.current]);
    return (React__default.createElement("div", { className: "react-flow__selectionpane", ref: selectionPane }, rect.draw && (React__default.createElement("div", { className: "react-flow__selection", style: {
            width: rect.width,
            height: rect.height,
            transform: "translate(" + rect.x + "px, " + rect.y + "px)",
        } }))));
});

/**
 * Copyright (c) 2013-present, Facebook, Inc.
 *
 * This source code is licensed under the MIT license found in the
 * LICENSE file in the root directory of this source tree.
 */

var ReactPropTypesSecret = 'SECRET_DO_NOT_PASS_THIS_OR_YOU_WILL_BE_FIRED';

var ReactPropTypesSecret_1 = ReactPropTypesSecret;

function emptyFunction() {}
function emptyFunctionWithReset() {}
emptyFunctionWithReset.resetWarningCache = emptyFunction;

var factoryWithThrowingShims = function() {
  function shim(props, propName, componentName, location, propFullName, secret) {
    if (secret === ReactPropTypesSecret_1) {
      // It is still safe when called from React.
      return;
    }
    var err = new Error(
      'Calling PropTypes validators directly is not supported by the `prop-types` package. ' +
      'Use PropTypes.checkPropTypes() to call them. ' +
      'Read more at http://fb.me/use-check-prop-types'
    );
    err.name = 'Invariant Violation';
    throw err;
  }  shim.isRequired = shim;
  function getShim() {
    return shim;
  }  // Important!
  // Keep this list in sync with production version in `./factoryWithTypeCheckers.js`.
  var ReactPropTypes = {
    array: shim,
    bool: shim,
    func: shim,
    number: shim,
    object: shim,
    string: shim,
    symbol: shim,

    any: shim,
    arrayOf: getShim,
    element: shim,
    elementType: shim,
    instanceOf: getShim,
    node: shim,
    objectOf: getShim,
    oneOf: getShim,
    oneOfType: getShim,
    shape: getShim,
    exact: getShim,

    checkPropTypes: emptyFunctionWithReset,
    resetWarningCache: emptyFunction
  };

  ReactPropTypes.PropTypes = ReactPropTypes;

  return ReactPropTypes;
};

var propTypes = createCommonjsModule(function (module) {
/**
 * Copyright (c) 2013-present, Facebook, Inc.
 *
 * This source code is licensed under the MIT license found in the
 * LICENSE file in the root directory of this source tree.
 */

{
  // By explicitly using `prop-types` you are opting into new production behavior.
  // http://fb.me/prop-types-in-prod
  module.exports = factoryWithThrowingShims();
}
});

var shims = createCommonjsModule(function (module, exports) {

Object.defineProperty(exports, "__esModule", {
  value: true
});
exports.findInArray = findInArray;
exports.isFunction = isFunction;
exports.isNum = isNum;
exports.int = int;
exports.dontSetMe = dontSetMe;

// @credits https://gist.github.com/rogozhnikoff/a43cfed27c41e4e68cdc
function findInArray(array
/*: Array<any> | TouchList*/
, callback
/*: Function*/
)
/*: any*/
{
  for (let i = 0, length = array.length; i < length; i++) {
    if (callback.apply(callback, [array[i], i, array])) return array[i];
  }
}

function isFunction(func
/*: any*/
)
/*: boolean*/
{
  return typeof func === 'function' || Object.prototype.toString.call(func) === '[object Function]';
}

function isNum(num
/*: any*/
)
/*: boolean*/
{
  return typeof num === 'number' && !isNaN(num);
}

function int(a
/*: string*/
)
/*: number*/
{
  return parseInt(a, 10);
}

function dontSetMe(props
/*: Object*/
, propName
/*: string*/
, componentName
/*: string*/
) {
  if (props[propName]) {
    return new Error(`Invalid prop ${propName} passed to ${componentName} - do not set this, set it on the child.`);
  }
}
});

unwrapExports(shims);
var shims_1 = shims.findInArray;
var shims_2 = shims.isFunction;
var shims_3 = shims.isNum;
var shims_4 = shims.dontSetMe;

var getPrefix_1 = createCommonjsModule(function (module, exports) {

Object.defineProperty(exports, "__esModule", {
  value: true
});
exports.getPrefix = getPrefix;
exports.browserPrefixToKey = browserPrefixToKey;
exports.browserPrefixToStyle = browserPrefixToStyle;
exports.default = void 0;
const prefixes = ['Moz', 'Webkit', 'O', 'ms'];

function getPrefix(prop
/*: string*/
= 'transform')
/*: string*/
{
  // Checking specifically for 'window.document' is for pseudo-browser server-side
  // environments that define 'window' as the global context.
  // E.g. React-rails (see https://github.com/reactjs/react-rails/pull/84)
  if (typeof window === 'undefined' || typeof window.document === 'undefined') return '';
  const style = window.document.documentElement.style;
  if (prop in style) return '';

  for (let i = 0; i < prefixes.length; i++) {
    if (browserPrefixToKey(prop, prefixes[i]) in style) return prefixes[i];
  }

  return '';
}

function browserPrefixToKey(prop
/*: string*/
, prefix
/*: string*/
)
/*: string*/
{
  return prefix ? `${prefix}${kebabToTitleCase(prop)}` : prop;
}

function browserPrefixToStyle(prop
/*: string*/
, prefix
/*: string*/
)
/*: string*/
{
  return prefix ? `-${prefix.toLowerCase()}-${prop}` : prop;
}

function kebabToTitleCase(str
/*: string*/
)
/*: string*/
{
  let out = '';
  let shouldCapitalize = true;

  for (let i = 0; i < str.length; i++) {
    if (shouldCapitalize) {
      out += str[i].toUpperCase();
      shouldCapitalize = false;
    } else if (str[i] === '-') {
      shouldCapitalize = true;
    } else {
      out += str[i];
    }
  }

  return out;
} // Default export is the prefix itself, like 'Moz', 'Webkit', etc
// Note that you may have to re-test for certain things; for instance, Chrome 50
// can handle unprefixed `transform`, but not unprefixed `user-select`


var _default = getPrefix();

exports.default = _default;
});

unwrapExports(getPrefix_1);
var getPrefix_2 = getPrefix_1.getPrefix;
var getPrefix_3 = getPrefix_1.browserPrefixToKey;
var getPrefix_4 = getPrefix_1.browserPrefixToStyle;

var domFns = createCommonjsModule(function (module, exports) {

Object.defineProperty(exports, "__esModule", {
  value: true
});
exports.matchesSelector = matchesSelector;
exports.matchesSelectorAndParentsTo = matchesSelectorAndParentsTo;
exports.addEvent = addEvent;
exports.removeEvent = removeEvent;
exports.outerHeight = outerHeight;
exports.outerWidth = outerWidth;
exports.innerHeight = innerHeight;
exports.innerWidth = innerWidth;
exports.offsetXYFromParent = offsetXYFromParent;
exports.createCSSTransform = createCSSTransform;
exports.createSVGTransform = createSVGTransform;
exports.getTranslation = getTranslation;
exports.getTouch = getTouch;
exports.getTouchIdentifier = getTouchIdentifier;
exports.addUserSelectStyles = addUserSelectStyles;
exports.removeUserSelectStyles = removeUserSelectStyles;
exports.styleHacks = styleHacks;
exports.addClassName = addClassName;
exports.removeClassName = removeClassName;



var _getPrefix = _interopRequireWildcard(getPrefix_1);

function _interopRequireWildcard(obj) { if (obj && obj.__esModule) { return obj; } else { var newObj = {}; if (obj != null) { for (var key in obj) { if (Object.prototype.hasOwnProperty.call(obj, key)) { var desc = Object.defineProperty && Object.getOwnPropertyDescriptor ? Object.getOwnPropertyDescriptor(obj, key) : {}; if (desc.get || desc.set) { Object.defineProperty(newObj, key, desc); } else { newObj[key] = obj[key]; } } } } newObj.default = obj; return newObj; } }

let matchesSelectorFunc = '';

function matchesSelector(el
/*: Node*/
, selector
/*: string*/
)
/*: boolean*/
{
  if (!matchesSelectorFunc) {
    matchesSelectorFunc = (0, shims.findInArray)(['matches', 'webkitMatchesSelector', 'mozMatchesSelector', 'msMatchesSelector', 'oMatchesSelector'], function (method) {
      // $FlowIgnore: Doesn't think elements are indexable
      return (0, shims.isFunction)(el[method]);
    });
  } // Might not be found entirely (not an Element?) - in that case, bail
  // $FlowIgnore: Doesn't think elements are indexable


  if (!(0, shims.isFunction)(el[matchesSelectorFunc])) return false; // $FlowIgnore: Doesn't think elements are indexable

  return el[matchesSelectorFunc](selector);
} // Works up the tree to the draggable itself attempting to match selector.


function matchesSelectorAndParentsTo(el
/*: Node*/
, selector
/*: string*/
, baseNode
/*: Node*/
)
/*: boolean*/
{
  let node = el;

  do {
    if (matchesSelector(node, selector)) return true;
    if (node === baseNode) return false;
    node = node.parentNode;
  } while (node);

  return false;
}

function addEvent(el
/*: ?Node*/
, event
/*: string*/
, handler
/*: Function*/
)
/*: void*/
{
  if (!el) {
    return;
  }

  if (el.attachEvent) {
    el.attachEvent('on' + event, handler);
  } else if (el.addEventListener) {
    el.addEventListener(event, handler, true);
  } else {
    // $FlowIgnore: Doesn't think elements are indexable
    el['on' + event] = handler;
  }
}

function removeEvent(el
/*: ?Node*/
, event
/*: string*/
, handler
/*: Function*/
)
/*: void*/
{
  if (!el) {
    return;
  }

  if (el.detachEvent) {
    el.detachEvent('on' + event, handler);
  } else if (el.removeEventListener) {
    el.removeEventListener(event, handler, true);
  } else {
    // $FlowIgnore: Doesn't think elements are indexable
    el['on' + event] = null;
  }
}

function outerHeight(node
/*: HTMLElement*/
)
/*: number*/
{
  // This is deliberately excluding margin for our calculations, since we are using
  // offsetTop which is including margin. See getBoundPosition
  let height = node.clientHeight;
  const computedStyle = node.ownerDocument.defaultView.getComputedStyle(node);
  height += (0, shims.int)(computedStyle.borderTopWidth);
  height += (0, shims.int)(computedStyle.borderBottomWidth);
  return height;
}

function outerWidth(node
/*: HTMLElement*/
)
/*: number*/
{
  // This is deliberately excluding margin for our calculations, since we are using
  // offsetLeft which is including margin. See getBoundPosition
  let width = node.clientWidth;
  const computedStyle = node.ownerDocument.defaultView.getComputedStyle(node);
  width += (0, shims.int)(computedStyle.borderLeftWidth);
  width += (0, shims.int)(computedStyle.borderRightWidth);
  return width;
}

function innerHeight(node
/*: HTMLElement*/
)
/*: number*/
{
  let height = node.clientHeight;
  const computedStyle = node.ownerDocument.defaultView.getComputedStyle(node);
  height -= (0, shims.int)(computedStyle.paddingTop);
  height -= (0, shims.int)(computedStyle.paddingBottom);
  return height;
}

function innerWidth(node
/*: HTMLElement*/
)
/*: number*/
{
  let width = node.clientWidth;
  const computedStyle = node.ownerDocument.defaultView.getComputedStyle(node);
  width -= (0, shims.int)(computedStyle.paddingLeft);
  width -= (0, shims.int)(computedStyle.paddingRight);
  return width;
} // Get from offsetParent


function offsetXYFromParent(evt
/*: {clientX: number, clientY: number}*/
, offsetParent
/*: HTMLElement*/
)
/*: ControlPosition*/
{
  const isBody = offsetParent === offsetParent.ownerDocument.body;
  const offsetParentRect = isBody ? {
    left: 0,
    top: 0
  } : offsetParent.getBoundingClientRect();
  const x = evt.clientX + offsetParent.scrollLeft - offsetParentRect.left;
  const y = evt.clientY + offsetParent.scrollTop - offsetParentRect.top;
  return {
    x,
    y
  };
}

function createCSSTransform(controlPos
/*: ControlPosition*/
, positionOffset
/*: PositionOffsetControlPosition*/
)
/*: Object*/
{
  const translation = getTranslation(controlPos, positionOffset, 'px');
  return {
    [(0, _getPrefix.browserPrefixToKey)('transform', _getPrefix.default)]: translation
  };
}

function createSVGTransform(controlPos
/*: ControlPosition*/
, positionOffset
/*: PositionOffsetControlPosition*/
)
/*: string*/
{
  const translation = getTranslation(controlPos, positionOffset, '');
  return translation;
}

function getTranslation({
  x,
  y
}
/*: ControlPosition*/
, positionOffset
/*: PositionOffsetControlPosition*/
, unitSuffix
/*: string*/
)
/*: string*/
{
  let translation = `translate(${x}${unitSuffix},${y}${unitSuffix})`;

  if (positionOffset) {
    const defaultX = `${typeof positionOffset.x === 'string' ? positionOffset.x : positionOffset.x + unitSuffix}`;
    const defaultY = `${typeof positionOffset.y === 'string' ? positionOffset.y : positionOffset.y + unitSuffix}`;
    translation = `translate(${defaultX}, ${defaultY})` + translation;
  }

  return translation;
}

function getTouch(e
/*: MouseTouchEvent*/
, identifier
/*: number*/
)
/*: ?{clientX: number, clientY: number}*/
{
  return e.targetTouches && (0, shims.findInArray)(e.targetTouches, t => identifier === t.identifier) || e.changedTouches && (0, shims.findInArray)(e.changedTouches, t => identifier === t.identifier);
}

function getTouchIdentifier(e
/*: MouseTouchEvent*/
)
/*: ?number*/
{
  if (e.targetTouches && e.targetTouches[0]) return e.targetTouches[0].identifier;
  if (e.changedTouches && e.changedTouches[0]) return e.changedTouches[0].identifier;
} // User-select Hacks:
//
// Useful for preventing blue highlights all over everything when dragging.
// Note we're passing `document` b/c we could be iframed


function addUserSelectStyles(doc
/*: ?Document*/
) {
  if (!doc) return;
  let styleEl = doc.getElementById('react-draggable-style-el');

  if (!styleEl) {
    styleEl = doc.createElement('style');
    styleEl.type = 'text/css';
    styleEl.id = 'react-draggable-style-el';
    styleEl.innerHTML = '.react-draggable-transparent-selection *::-moz-selection {all: inherit;}\n';
    styleEl.innerHTML += '.react-draggable-transparent-selection *::selection {all: inherit;}\n';
    doc.getElementsByTagName('head')[0].appendChild(styleEl);
  }

  if (doc.body) addClassName(doc.body, 'react-draggable-transparent-selection');
}

function removeUserSelectStyles(doc
/*: ?Document*/
) {
  try {
    if (doc && doc.body) removeClassName(doc.body, 'react-draggable-transparent-selection'); // $FlowIgnore: IE

    if (doc.selection) {
      // $FlowIgnore: IE
      doc.selection.empty();
    } else {
      window.getSelection().removeAllRanges(); // remove selection caused by scroll
    }
  } catch (e) {// probably IE
  }
}

function styleHacks(childStyle
/*: Object*/
= {})
/*: Object*/
{
  // Workaround IE pointer events; see #51
  // https://github.com/mzabriskie/react-draggable/issues/51#issuecomment-103488278
  return {
    touchAction: 'none',
    ...childStyle
  };
}

function addClassName(el
/*: HTMLElement*/
, className
/*: string*/
) {
  if (el.classList) {
    el.classList.add(className);
  } else {
    if (!el.className.match(new RegExp(`(?:^|\\s)${className}(?!\\S)`))) {
      el.className += ` ${className}`;
    }
  }
}

function removeClassName(el
/*: HTMLElement*/
, className
/*: string*/
) {
  if (el.classList) {
    el.classList.remove(className);
  } else {
    el.className = el.className.replace(new RegExp(`(?:^|\\s)${className}(?!\\S)`, 'g'), '');
  }
}
});

unwrapExports(domFns);
var domFns_1 = domFns.matchesSelector;
var domFns_2 = domFns.matchesSelectorAndParentsTo;
var domFns_3 = domFns.addEvent;
var domFns_4 = domFns.removeEvent;
var domFns_5 = domFns.outerHeight;
var domFns_6 = domFns.outerWidth;
var domFns_7 = domFns.innerHeight;
var domFns_8 = domFns.innerWidth;
var domFns_9 = domFns.offsetXYFromParent;
var domFns_10 = domFns.createCSSTransform;
var domFns_11 = domFns.createSVGTransform;
var domFns_12 = domFns.getTranslation;
var domFns_13 = domFns.getTouch;
var domFns_14 = domFns.getTouchIdentifier;
var domFns_15 = domFns.addUserSelectStyles;
var domFns_16 = domFns.removeUserSelectStyles;
var domFns_17 = domFns.styleHacks;
var domFns_18 = domFns.addClassName;
var domFns_19 = domFns.removeClassName;

var positionFns = createCommonjsModule(function (module, exports) {

Object.defineProperty(exports, "__esModule", {
  value: true
});
exports.getBoundPosition = getBoundPosition;
exports.snapToGrid = snapToGrid;
exports.canDragX = canDragX;
exports.canDragY = canDragY;
exports.getControlPosition = getControlPosition;
exports.createCoreData = createCoreData;
exports.createDraggableData = createDraggableData;



var _reactDom = _interopRequireDefault(reactDom);



function _interopRequireDefault(obj) { return obj && obj.__esModule ? obj : { default: obj }; }

function getBoundPosition(draggable
/*: Draggable*/
, x
/*: number*/
, y
/*: number*/
)
/*: [number, number]*/
{
  // If no bounds, short-circuit and move on
  if (!draggable.props.bounds) return [x, y]; // Clone new bounds

  let {
    bounds
  } = draggable.props;
  bounds = typeof bounds === 'string' ? bounds : cloneBounds(bounds);
  const node = findDOMNode(draggable);

  if (typeof bounds === 'string') {
    const {
      ownerDocument
    } = node;
    const ownerWindow = ownerDocument.defaultView;
    let boundNode;

    if (bounds === 'parent') {
      boundNode = node.parentNode;
    } else {
      boundNode = ownerDocument.querySelector(bounds);
    }

    if (!(boundNode instanceof ownerWindow.HTMLElement)) {
      throw new Error('Bounds selector "' + bounds + '" could not find an element.');
    }

    const nodeStyle = ownerWindow.getComputedStyle(node);
    const boundNodeStyle = ownerWindow.getComputedStyle(boundNode); // Compute bounds. This is a pain with padding and offsets but this gets it exactly right.

    bounds = {
      left: -node.offsetLeft + (0, shims.int)(boundNodeStyle.paddingLeft) + (0, shims.int)(nodeStyle.marginLeft),
      top: -node.offsetTop + (0, shims.int)(boundNodeStyle.paddingTop) + (0, shims.int)(nodeStyle.marginTop),
      right: (0, domFns.innerWidth)(boundNode) - (0, domFns.outerWidth)(node) - node.offsetLeft + (0, shims.int)(boundNodeStyle.paddingRight) - (0, shims.int)(nodeStyle.marginRight),
      bottom: (0, domFns.innerHeight)(boundNode) - (0, domFns.outerHeight)(node) - node.offsetTop + (0, shims.int)(boundNodeStyle.paddingBottom) - (0, shims.int)(nodeStyle.marginBottom)
    };
  } // Keep x and y below right and bottom limits...


  if ((0, shims.isNum)(bounds.right)) x = Math.min(x, bounds.right);
  if ((0, shims.isNum)(bounds.bottom)) y = Math.min(y, bounds.bottom); // But above left and top limits.

  if ((0, shims.isNum)(bounds.left)) x = Math.max(x, bounds.left);
  if ((0, shims.isNum)(bounds.top)) y = Math.max(y, bounds.top);
  return [x, y];
}

function snapToGrid(grid
/*: [number, number]*/
, pendingX
/*: number*/
, pendingY
/*: number*/
)
/*: [number, number]*/
{
  const x = Math.round(pendingX / grid[0]) * grid[0];
  const y = Math.round(pendingY / grid[1]) * grid[1];
  return [x, y];
}

function canDragX(draggable
/*: Draggable*/
)
/*: boolean*/
{
  return draggable.props.axis === 'both' || draggable.props.axis === 'x';
}

function canDragY(draggable
/*: Draggable*/
)
/*: boolean*/
{
  return draggable.props.axis === 'both' || draggable.props.axis === 'y';
} // Get {x, y} positions from event.


function getControlPosition(e
/*: MouseTouchEvent*/
, touchIdentifier
/*: ?number*/
, draggableCore
/*: DraggableCore*/
)
/*: ?ControlPosition*/
{
  const touchObj = typeof touchIdentifier === 'number' ? (0, domFns.getTouch)(e, touchIdentifier) : null;
  if (typeof touchIdentifier === 'number' && !touchObj) return null; // not the right touch

  const node = findDOMNode(draggableCore); // User can provide an offsetParent if desired.

  const offsetParent = draggableCore.props.offsetParent || node.offsetParent || node.ownerDocument.body;
  return (0, domFns.offsetXYFromParent)(touchObj || e, offsetParent);
} // Create an data object exposed by <DraggableCore>'s events


function createCoreData(draggable
/*: DraggableCore*/
, x
/*: number*/
, y
/*: number*/
)
/*: DraggableData*/
{
  const state = draggable.state;
  const isStart = !(0, shims.isNum)(state.lastX);
  const node = findDOMNode(draggable);

  if (isStart) {
    // If this is our first move, use the x and y as last coords.
    return {
      node,
      deltaX: 0,
      deltaY: 0,
      lastX: x,
      lastY: y,
      x,
      y
    };
  } else {
    // Otherwise calculate proper values.
    return {
      node,
      deltaX: x - state.lastX,
      deltaY: y - state.lastY,
      lastX: state.lastX,
      lastY: state.lastY,
      x,
      y
    };
  }
} // Create an data exposed by <Draggable>'s events


function createDraggableData(draggable
/*: Draggable*/
, coreData
/*: DraggableData*/
)
/*: DraggableData*/
{
  const scale = draggable.props.scale;
  return {
    node: coreData.node,
    x: draggable.state.x + coreData.deltaX / scale,
    y: draggable.state.y + coreData.deltaY / scale,
    deltaX: coreData.deltaX / scale,
    deltaY: coreData.deltaY / scale,
    lastX: draggable.state.x,
    lastY: draggable.state.y
  };
} // A lot faster than stringify/parse


function cloneBounds(bounds
/*: Bounds*/
)
/*: Bounds*/
{
  return {
    left: bounds.left,
    top: bounds.top,
    right: bounds.right,
    bottom: bounds.bottom
  };
}

function findDOMNode(draggable
/*: Draggable | DraggableCore*/
)
/*: HTMLElement*/
{
  const node = _reactDom.default.findDOMNode(draggable);

  if (!node) {
    throw new Error('<DraggableCore>: Unmounted during event!');
  } // $FlowIgnore we can't assert on HTMLElement due to tests... FIXME


  return node;
}
});

unwrapExports(positionFns);
var positionFns_1 = positionFns.getBoundPosition;
var positionFns_2 = positionFns.snapToGrid;
var positionFns_3 = positionFns.canDragX;
var positionFns_4 = positionFns.canDragY;
var positionFns_5 = positionFns.getControlPosition;
var positionFns_6 = positionFns.createCoreData;
var positionFns_7 = positionFns.createDraggableData;

var log_1 = createCommonjsModule(function (module, exports) {

Object.defineProperty(exports, "__esModule", {
  value: true
});
exports.default = log;

/*eslint no-console:0*/
function log(...args) {
  if (process.env.DRAGGABLE_DEBUG) console.log(...args);
}
});

unwrapExports(log_1);

var DraggableCore_1 = createCommonjsModule(function (module, exports) {

Object.defineProperty(exports, "__esModule", {
  value: true
});
exports.default = void 0;

var _react = _interopRequireDefault(React__default);

var _propTypes = _interopRequireDefault(propTypes);

var _reactDom = _interopRequireDefault(reactDom);







var _log = _interopRequireDefault(log_1);

function _interopRequireDefault(obj) { return obj && obj.__esModule ? obj : { default: obj }; }

function _defineProperty(obj, key, value) { if (key in obj) { Object.defineProperty(obj, key, { value: value, enumerable: true, configurable: true, writable: true }); } else { obj[key] = value; } return obj; }

// Simple abstraction for dragging events names.
const eventsFor = {
  touch: {
    start: 'touchstart',
    move: 'touchmove',
    stop: 'touchend'
  },
  mouse: {
    start: 'mousedown',
    move: 'mousemove',
    stop: 'mouseup'
  }
}; // Default to mouse events.

let dragEventFor = eventsFor.mouse;
/*:: type DraggableCoreState = {
  dragging: boolean,
  lastX: number,
  lastY: number,
  touchIdentifier: ?number
};*/

/*:: export type DraggableBounds = {
  left: number,
  right: number,
  top: number,
  bottom: number,
};*/

/*:: export type DraggableData = {
  node: HTMLElement,
  x: number, y: number,
  deltaX: number, deltaY: number,
  lastX: number, lastY: number,
};*/

/*:: export type DraggableEventHandler = (e: MouseEvent, data: DraggableData) => void;*/

/*:: export type ControlPosition = {x: number, y: number};*/

/*:: export type PositionOffsetControlPosition = {x: number|string, y: number|string};*/

/*:: export type DraggableCoreProps = {
  allowAnyClick: boolean,
  cancel: string,
  children: ReactElement<any>,
  disabled: boolean,
  enableUserSelectHack: boolean,
  offsetParent: HTMLElement,
  grid: [number, number],
  handle: string,
  onStart: DraggableEventHandler,
  onDrag: DraggableEventHandler,
  onStop: DraggableEventHandler,
  onMouseDown: (e: MouseEvent) => void,
};*/

//
// Define <DraggableCore>.
//
// <DraggableCore> is for advanced usage of <Draggable>. It maintains minimal internal state so it can
// work well with libraries that require more control over the element.
//
class DraggableCore extends _react.default.Component {
  constructor(...args) {
    super(...args);

    _defineProperty(this, "state", {
      dragging: false,
      // Used while dragging to determine deltas.
      lastX: NaN,
      lastY: NaN,
      touchIdentifier: null
    });

    _defineProperty(this, "handleDragStart", e => {
      // Make it possible to attach event handlers on top of this one.
      this.props.onMouseDown(e); // Only accept left-clicks.

      if (!this.props.allowAnyClick && typeof e.button === 'number' && e.button !== 0) return false; // Get nodes. Be sure to grab relative document (could be iframed)

      const thisNode = _reactDom.default.findDOMNode(this);

      if (!thisNode || !thisNode.ownerDocument || !thisNode.ownerDocument.body) {
        throw new Error('<DraggableCore> not mounted on DragStart!');
      }

      const {
        ownerDocument
      } = thisNode; // Short circuit if handle or cancel prop was provided and selector doesn't match.

      if (this.props.disabled || !(e.target instanceof ownerDocument.defaultView.Node) || this.props.handle && !(0, domFns.matchesSelectorAndParentsTo)(e.target, this.props.handle, thisNode) || this.props.cancel && (0, domFns.matchesSelectorAndParentsTo)(e.target, this.props.cancel, thisNode)) {
        return;
      } // Set touch identifier in component state if this is a touch event. This allows us to
      // distinguish between individual touches on multitouch screens by identifying which
      // touchpoint was set to this element.


      const touchIdentifier = (0, domFns.getTouchIdentifier)(e);
      this.setState({
        touchIdentifier
      }); // Get the current drag point from the event. This is used as the offset.

      const position = (0, positionFns.getControlPosition)(e, touchIdentifier, this);
      if (position == null) return; // not possible but satisfies flow

      const {
        x,
        y
      } = position; // Create an event object with all the data parents need to make a decision here.

      const coreEvent = (0, positionFns.createCoreData)(this, x, y);
      (0, _log.default)('DraggableCore: handleDragStart: %j', coreEvent); // Call event handler. If it returns explicit false, cancel.

      (0, _log.default)('calling', this.props.onStart);
      const shouldUpdate = this.props.onStart(e, coreEvent);
      if (shouldUpdate === false) return; // Add a style to the body to disable user-select. This prevents text from
      // being selected all over the page.

      if (this.props.enableUserSelectHack) (0, domFns.addUserSelectStyles)(ownerDocument); // Initiate dragging. Set the current x and y as offsets
      // so we know how much we've moved during the drag. This allows us
      // to drag elements around even if they have been moved, without issue.

      this.setState({
        dragging: true,
        lastX: x,
        lastY: y
      }); // Add events to the document directly so we catch when the user's mouse/touch moves outside of
      // this element. We use different events depending on whether or not we have detected that this
      // is a touch-capable device.

      (0, domFns.addEvent)(ownerDocument, dragEventFor.move, this.handleDrag);
      (0, domFns.addEvent)(ownerDocument, dragEventFor.stop, this.handleDragStop);
    });

    _defineProperty(this, "handleDrag", e => {
      // Prevent scrolling on mobile devices, like ipad/iphone.
      if (e.type === 'touchmove') e.preventDefault(); // Get the current drag point from the event. This is used as the offset.

      const position = (0, positionFns.getControlPosition)(e, this.state.touchIdentifier, this);
      if (position == null) return;
      let {
        x,
        y
      } = position; // Snap to grid if prop has been provided

      if (Array.isArray(this.props.grid)) {
        let deltaX = x - this.state.lastX,
            deltaY = y - this.state.lastY;
        [deltaX, deltaY] = (0, positionFns.snapToGrid)(this.props.grid, deltaX, deltaY);
        if (!deltaX && !deltaY) return; // skip useless drag

        x = this.state.lastX + deltaX, y = this.state.lastY + deltaY;
      }

      const coreEvent = (0, positionFns.createCoreData)(this, x, y);
      (0, _log.default)('DraggableCore: handleDrag: %j', coreEvent); // Call event handler. If it returns explicit false, trigger end.

      const shouldUpdate = this.props.onDrag(e, coreEvent);

      if (shouldUpdate === false) {
        try {
          // $FlowIgnore
          this.handleDragStop(new MouseEvent('mouseup'));
        } catch (err) {
          // Old browsers
          const event = ((document.createEvent('MouseEvents')
          /*: any*/
          )
          /*: MouseTouchEvent*/
          ); // I see why this insanity was deprecated
          // $FlowIgnore

          event.initMouseEvent('mouseup', true, true, window, 0, 0, 0, 0, 0, false, false, false, false, 0, null);
          this.handleDragStop(event);
        }

        return;
      }

      this.setState({
        lastX: x,
        lastY: y
      });
    });

    _defineProperty(this, "handleDragStop", e => {
      if (!this.state.dragging) return;
      const position = (0, positionFns.getControlPosition)(e, this.state.touchIdentifier, this);
      if (position == null) return;
      const {
        x,
        y
      } = position;
      const coreEvent = (0, positionFns.createCoreData)(this, x, y);

      const thisNode = _reactDom.default.findDOMNode(this);

      if (thisNode) {
        // Remove user-select hack
        if (this.props.enableUserSelectHack) (0, domFns.removeUserSelectStyles)(thisNode.ownerDocument);
      }

      (0, _log.default)('DraggableCore: handleDragStop: %j', coreEvent); // Reset the el.

      this.setState({
        dragging: false,
        lastX: NaN,
        lastY: NaN
      }); // Call event handler

      this.props.onStop(e, coreEvent);

      if (thisNode) {
        // Remove event handlers
        (0, _log.default)('DraggableCore: Removing handlers');
        (0, domFns.removeEvent)(thisNode.ownerDocument, dragEventFor.move, this.handleDrag);
        (0, domFns.removeEvent)(thisNode.ownerDocument, dragEventFor.stop, this.handleDragStop);
      }
    });

    _defineProperty(this, "onMouseDown", e => {
      dragEventFor = eventsFor.mouse; // on touchscreen laptops we could switch back to mouse

      return this.handleDragStart(e);
    });

    _defineProperty(this, "onMouseUp", e => {
      dragEventFor = eventsFor.mouse;
      return this.handleDragStop(e);
    });

    _defineProperty(this, "onTouchStart", e => {
      // We're on a touch device now, so change the event handlers
      dragEventFor = eventsFor.touch;
      return this.handleDragStart(e);
    });

    _defineProperty(this, "onTouchEnd", e => {
      // We're on a touch device now, so change the event handlers
      dragEventFor = eventsFor.touch;
      return this.handleDragStop(e);
    });
  }

  componentWillUnmount() {
    // Remove any leftover event handlers. Remove both touch and mouse handlers in case
    // some browser quirk caused a touch event to fire during a mouse move, or vice versa.
    const thisNode = _reactDom.default.findDOMNode(this);

    if (thisNode) {
      const {
        ownerDocument
      } = thisNode;
      (0, domFns.removeEvent)(ownerDocument, eventsFor.mouse.move, this.handleDrag);
      (0, domFns.removeEvent)(ownerDocument, eventsFor.touch.move, this.handleDrag);
      (0, domFns.removeEvent)(ownerDocument, eventsFor.mouse.stop, this.handleDragStop);
      (0, domFns.removeEvent)(ownerDocument, eventsFor.touch.stop, this.handleDragStop);
      if (this.props.enableUserSelectHack) (0, domFns.removeUserSelectStyles)(ownerDocument);
    }
  }

  render() {
    // Reuse the child provided
    // This makes it flexible to use whatever element is wanted (div, ul, etc)
    return _react.default.cloneElement(_react.default.Children.only(this.props.children), {
      style: (0, domFns.styleHacks)(this.props.children.props.style),
      // Note: mouseMove handler is attached to document so it will still function
      // when the user drags quickly and leaves the bounds of the element.
      onMouseDown: this.onMouseDown,
      onTouchStart: this.onTouchStart,
      onMouseUp: this.onMouseUp,
      onTouchEnd: this.onTouchEnd
    });
  }

}

exports.default = DraggableCore;

_defineProperty(DraggableCore, "displayName", 'DraggableCore');

_defineProperty(DraggableCore, "propTypes", {
  /**
   * `allowAnyClick` allows dragging using any mouse button.
   * By default, we only accept the left button.
   *
   * Defaults to `false`.
   */
  allowAnyClick: _propTypes.default.bool,

  /**
   * `disabled`, if true, stops the <Draggable> from dragging. All handlers,
   * with the exception of `onMouseDown`, will not fire.
   */
  disabled: _propTypes.default.bool,

  /**
   * By default, we add 'user-select:none' attributes to the document body
   * to prevent ugly text selection during drag. If this is causing problems
   * for your app, set this to `false`.
   */
  enableUserSelectHack: _propTypes.default.bool,

  /**
   * `offsetParent`, if set, uses the passed DOM node to compute drag offsets
   * instead of using the parent node.
   */
  offsetParent: function (props
  /*: DraggableCoreProps*/
  , propName
  /*: $Keys<DraggableCoreProps>*/
  ) {
    if (props[propName] && props[propName].nodeType !== 1) {
      throw new Error('Draggable\'s offsetParent must be a DOM Node.');
    }
  },

  /**
   * `grid` specifies the x and y that dragging should snap to.
   */
  grid: _propTypes.default.arrayOf(_propTypes.default.number),

  /**
   * `handle` specifies a selector to be used as the handle that initiates drag.
   *
   * Example:
   *
   * ```jsx
   *   let App = React.createClass({
   *       render: function () {
   *         return (
   *            <Draggable handle=".handle">
   *              <div>
   *                  <div className="handle">Click me to drag</div>
   *                  <div>This is some other content</div>
   *              </div>
   *           </Draggable>
   *         );
   *       }
   *   });
   * ```
   */
  handle: _propTypes.default.string,

  /**
   * `cancel` specifies a selector to be used to prevent drag initialization.
   *
   * Example:
   *
   * ```jsx
   *   let App = React.createClass({
   *       render: function () {
   *           return(
   *               <Draggable cancel=".cancel">
   *                   <div>
   *                     <div className="cancel">You can't drag from here</div>
   *                     <div>Dragging here works fine</div>
   *                   </div>
   *               </Draggable>
   *           );
   *       }
   *   });
   * ```
   */
  cancel: _propTypes.default.string,

  /**
   * Called when dragging starts.
   * If this function returns the boolean false, dragging will be canceled.
   */
  onStart: _propTypes.default.func,

  /**
   * Called while dragging.
   * If this function returns the boolean false, dragging will be canceled.
   */
  onDrag: _propTypes.default.func,

  /**
   * Called when dragging stops.
   * If this function returns the boolean false, the drag will remain active.
   */
  onStop: _propTypes.default.func,

  /**
   * A workaround option which can be passed if onMouseDown needs to be accessed,
   * since it'll always be blocked (as there is internal use of onMouseDown)
   */
  onMouseDown: _propTypes.default.func,

  /**
   * These properties should be defined on the child, not here.
   */
  className: shims.dontSetMe,
  style: shims.dontSetMe,
  transform: shims.dontSetMe
});

_defineProperty(DraggableCore, "defaultProps", {
  allowAnyClick: false,
  // by default only accept left click
  cancel: null,
  disabled: false,
  enableUserSelectHack: true,
  offsetParent: null,
  handle: null,
  grid: null,
  transform: null,
  onStart: function () {},
  onDrag: function () {},
  onStop: function () {},
  onMouseDown: function () {}
});
});

unwrapExports(DraggableCore_1);

var Draggable_1 = createCommonjsModule(function (module, exports) {

Object.defineProperty(exports, "__esModule", {
  value: true
});
exports.default = void 0;

var _react = _interopRequireDefault(React__default);

var _propTypes = _interopRequireDefault(propTypes);

var _reactDom = _interopRequireDefault(reactDom);

var _classnames = _interopRequireDefault(classnames);







var _DraggableCore = _interopRequireDefault(DraggableCore_1);

var _log = _interopRequireDefault(log_1);

function _interopRequireDefault(obj) { return obj && obj.__esModule ? obj : { default: obj }; }

function _extends() { _extends = Object.assign || function (target) { for (var i = 1; i < arguments.length; i++) { var source = arguments[i]; for (var key in source) { if (Object.prototype.hasOwnProperty.call(source, key)) { target[key] = source[key]; } } } return target; }; return _extends.apply(this, arguments); }

function _defineProperty(obj, key, value) { if (key in obj) { Object.defineProperty(obj, key, { value: value, enumerable: true, configurable: true, writable: true }); } else { obj[key] = value; } return obj; }

//
// Define <Draggable>
//
class Draggable extends _react.default.Component {
  // React 16.3+
  // Arity (props, state)
  static getDerivedStateFromProps({
    position
  }
  /*: DraggableProps*/
  , {
    prevPropsPosition
  }
  /*: DraggableState*/
  ) {
    // Set x/y if a new position is provided in props that is different than the previous.
    if (position && (!prevPropsPosition || position.x !== prevPropsPosition.x || position.y !== prevPropsPosition.y)) {
      (0, _log.default)('Draggable: getDerivedStateFromProps %j', {
        position,
        prevPropsPosition
      });
      return {
        x: position.x,
        y: position.y,
        prevPropsPosition: { ...position
        }
      };
    }

    return null;
  }

  constructor(props
  /*: DraggableProps*/
  ) {
    super(props);

    _defineProperty(this, "onDragStart", (e, coreData) => {
      (0, _log.default)('Draggable: onDragStart: %j', coreData); // Short-circuit if user's callback killed it.

      const shouldStart = this.props.onStart(e, (0, positionFns.createDraggableData)(this, coreData)); // Kills start event on core as well, so move handlers are never bound.

      if (shouldStart === false) return false;
      this.setState({
        dragging: true,
        dragged: true
      });
    });

    _defineProperty(this, "onDrag", (e, coreData) => {
      if (!this.state.dragging) return false;
      (0, _log.default)('Draggable: onDrag: %j', coreData);
      const uiData = (0, positionFns.createDraggableData)(this, coreData);
      const newState
      /*: $Shape<DraggableState>*/
      = {
        x: uiData.x,
        y: uiData.y
      }; // Keep within bounds.

      if (this.props.bounds) {
        // Save original x and y.
        const {
          x,
          y
        } = newState; // Add slack to the values used to calculate bound position. This will ensure that if
        // we start removing slack, the element won't react to it right away until it's been
        // completely removed.

        newState.x += this.state.slackX;
        newState.y += this.state.slackY; // Get bound position. This will ceil/floor the x and y within the boundaries.

        const [newStateX, newStateY] = (0, positionFns.getBoundPosition)(this, newState.x, newState.y);
        newState.x = newStateX;
        newState.y = newStateY; // Recalculate slack by noting how much was shaved by the boundPosition handler.

        newState.slackX = this.state.slackX + (x - newState.x);
        newState.slackY = this.state.slackY + (y - newState.y); // Update the event we fire to reflect what really happened after bounds took effect.

        uiData.x = newState.x;
        uiData.y = newState.y;
        uiData.deltaX = newState.x - this.state.x;
        uiData.deltaY = newState.y - this.state.y;
      } // Short-circuit if user's callback killed it.


      const shouldUpdate = this.props.onDrag(e, uiData);
      if (shouldUpdate === false) return false;
      this.setState(newState);
    });

    _defineProperty(this, "onDragStop", (e, coreData) => {
      if (!this.state.dragging) return false; // Short-circuit if user's callback killed it.

      const shouldStop = this.props.onStop(e, (0, positionFns.createDraggableData)(this, coreData));
      if (shouldStop === false) return false;
      (0, _log.default)('Draggable: onDragStop: %j', coreData);
      const newState
      /*: $Shape<DraggableState>*/
      = {
        dragging: false,
        slackX: 0,
        slackY: 0
      }; // If this is a controlled component, the result of this operation will be to
      // revert back to the old position. We expect a handler on `onDragStop`, at the least.

      const controlled = Boolean(this.props.position);

      if (controlled) {
        const {
          x,
          y
        } = this.props.position;
        newState.x = x;
        newState.y = y;
      }

      this.setState(newState);
    });

    this.state = {
      // Whether or not we are currently dragging.
      dragging: false,
      // Whether or not we have been dragged before.
      dragged: false,
      // Current transform x and y.
      x: props.position ? props.position.x : props.defaultPosition.x,
      y: props.position ? props.position.y : props.defaultPosition.y,
      prevPropsPosition: { ...props.position
      },
      // Used for compensating for out-of-bounds drags
      slackX: 0,
      slackY: 0,
      // Can only determine if SVG after mounting
      isElementSVG: false
    };

    if (props.position && !(props.onDrag || props.onStop)) {
      // eslint-disable-next-line no-console
      console.warn('A `position` was applied to this <Draggable>, without drag handlers. This will make this ' + 'component effectively undraggable. Please attach `onDrag` or `onStop` handlers so you can adjust the ' + '`position` of this element.');
    }
  }

  componentDidMount() {
    // Check to see if the element passed is an instanceof SVGElement
    if (typeof window.SVGElement !== 'undefined' && _reactDom.default.findDOMNode(this) instanceof window.SVGElement) {
      this.setState({
        isElementSVG: true
      });
    }
  }

  componentWillUnmount() {
    this.setState({
      dragging: false
    }); // prevents invariant if unmounted while dragging
  }

  render()
  /*: ReactElement<any>*/
  {
    const {
      axis,
      bounds,
      children,
      defaultPosition,
      defaultClassName,
      defaultClassNameDragging,
      defaultClassNameDragged,
      position,
      positionOffset,
      scale,
      ...draggableCoreProps
    } = this.props;
    let style = {};
    let svgTransform = null; // If this is controlled, we don't want to move it - unless it's dragging.

    const controlled = Boolean(position);
    const draggable = !controlled || this.state.dragging;
    const validPosition = position || defaultPosition;
    const transformOpts = {
      // Set left if horizontal drag is enabled
      x: (0, positionFns.canDragX)(this) && draggable ? this.state.x : validPosition.x,
      // Set top if vertical drag is enabled
      y: (0, positionFns.canDragY)(this) && draggable ? this.state.y : validPosition.y
    }; // If this element was SVG, we use the `transform` attribute.

    if (this.state.isElementSVG) {
      svgTransform = (0, domFns.createSVGTransform)(transformOpts, positionOffset);
    } else {
      // Add a CSS transform to move the element around. This allows us to move the element around
      // without worrying about whether or not it is relatively or absolutely positioned.
      // If the item you are dragging already has a transform set, wrap it in a <span> so <Draggable>
      // has a clean slate.
      style = (0, domFns.createCSSTransform)(transformOpts, positionOffset);
    } // Mark with class while dragging


    const className = (0, _classnames.default)(children.props.className || '', defaultClassName, {
      [defaultClassNameDragging]: this.state.dragging,
      [defaultClassNameDragged]: this.state.dragged
    }); // Reuse the child provided
    // This makes it flexible to use whatever element is wanted (div, ul, etc)

    return _react.default.createElement(_DraggableCore.default, _extends({}, draggableCoreProps, {
      onStart: this.onDragStart,
      onDrag: this.onDrag,
      onStop: this.onDragStop
    }), _react.default.cloneElement(_react.default.Children.only(children), {
      className: className,
      style: { ...children.props.style,
        ...style
      },
      transform: svgTransform
    }));
  }

}

exports.default = Draggable;

_defineProperty(Draggable, "displayName", 'Draggable');

_defineProperty(Draggable, "propTypes", { // Accepts all props <DraggableCore> accepts.
  ..._DraggableCore.default.propTypes,

  /**
   * `axis` determines which axis the draggable can move.
   *
   *  Note that all callbacks will still return data as normal. This only
   *  controls flushing to the DOM.
   *
   * 'both' allows movement horizontally and vertically.
   * 'x' limits movement to horizontal axis.
   * 'y' limits movement to vertical axis.
   * 'none' limits all movement.
   *
   * Defaults to 'both'.
   */
  axis: _propTypes.default.oneOf(['both', 'x', 'y', 'none']),

  /**
   * `bounds` determines the range of movement available to the element.
   * Available values are:
   *
   * 'parent' restricts movement within the Draggable's parent node.
   *
   * Alternatively, pass an object with the following properties, all of which are optional:
   *
   * {left: LEFT_BOUND, right: RIGHT_BOUND, bottom: BOTTOM_BOUND, top: TOP_BOUND}
   *
   * All values are in px.
   *
   * Example:
   *
   * ```jsx
   *   let App = React.createClass({
   *       render: function () {
   *         return (
   *            <Draggable bounds={{right: 300, bottom: 300}}>
   *              <div>Content</div>
   *           </Draggable>
   *         );
   *       }
   *   });
   * ```
   */
  bounds: _propTypes.default.oneOfType([_propTypes.default.shape({
    left: _propTypes.default.number,
    right: _propTypes.default.number,
    top: _propTypes.default.number,
    bottom: _propTypes.default.number
  }), _propTypes.default.string, _propTypes.default.oneOf([false])]),
  defaultClassName: _propTypes.default.string,
  defaultClassNameDragging: _propTypes.default.string,
  defaultClassNameDragged: _propTypes.default.string,

  /**
   * `defaultPosition` specifies the x and y that the dragged item should start at
   *
   * Example:
   *
   * ```jsx
   *      let App = React.createClass({
   *          render: function () {
   *              return (
   *                  <Draggable defaultPosition={{x: 25, y: 25}}>
   *                      <div>I start with transformX: 25px and transformY: 25px;</div>
   *                  </Draggable>
   *              );
   *          }
   *      });
   * ```
   */
  defaultPosition: _propTypes.default.shape({
    x: _propTypes.default.number,
    y: _propTypes.default.number
  }),
  positionOffset: _propTypes.default.shape({
    x: _propTypes.default.oneOfType([_propTypes.default.number, _propTypes.default.string]),
    y: _propTypes.default.oneOfType([_propTypes.default.number, _propTypes.default.string])
  }),

  /**
   * `position`, if present, defines the current position of the element.
   *
   *  This is similar to how form elements in React work - if no `position` is supplied, the component
   *  is uncontrolled.
   *
   * Example:
   *
   * ```jsx
   *      let App = React.createClass({
   *          render: function () {
   *              return (
   *                  <Draggable position={{x: 25, y: 25}}>
   *                      <div>I start with transformX: 25px and transformY: 25px;</div>
   *                  </Draggable>
   *              );
   *          }
   *      });
   * ```
   */
  position: _propTypes.default.shape({
    x: _propTypes.default.number,
    y: _propTypes.default.number
  }),

  /**
   * These properties should be defined on the child, not here.
   */
  className: shims.dontSetMe,
  style: shims.dontSetMe,
  transform: shims.dontSetMe
});

_defineProperty(Draggable, "defaultProps", { ..._DraggableCore.default.defaultProps,
  axis: 'both',
  bounds: false,
  defaultClassName: 'react-draggable',
  defaultClassNameDragging: 'react-draggable-dragging',
  defaultClassNameDragged: 'react-draggable-dragged',
  defaultPosition: {
    x: 0,
    y: 0
  },
  position: null,
  scale: 1
});
});

unwrapExports(Draggable_1);

var Draggable = Draggable_1.default;

// Previous versions of this lib exported <Draggable> as the root export. As to not break
// them, or TypeScript, we export *both* as the root and as 'default'.
// See https://github.com/mzabriskie/react-draggable/pull/254
// and https://github.com/mzabriskie/react-draggable/issues/266
var reactDraggable = Draggable;
var default_1 = Draggable;
var DraggableCore = DraggableCore_1.default;
reactDraggable.default = default_1;
reactDraggable.DraggableCore = DraggableCore;

function getStartPositions(elements) {
    var startPositions = {};
    return elements.filter(isNode).reduce(function (res, node) {
        var startPosition = {
            x: node.__rg.position.x || node.position.x,
            y: node.__rg.position.y || node.position.x,
        };
        res[node.id] = startPosition;
        return res;
    }, startPositions);
}
var NodesSelection = React.memo(function () {
    var _a = React.useState({ x: 0, y: 0 }), offset = _a[0], setOffset = _a[1];
    var _b = React.useState({}), startPositions = _b[0], setStartPositions = _b[1];
    var state = useStoreState$1(function (s) { return ({
        transform: s.transform,
        selectedNodesBbox: s.selectedNodesBbox,
        selectedElements: s.selectedElements,
        snapToGrid: s.snapToGrid,
        snapGrid: s.snapGrid
    }); });
    var updateNodePos = useStoreActions$1(function (a) { return a.updateNodePos; });
    var _c = state.transform, x = _c[0], y = _c[1], k = _c[2];
    var position = state.selectedNodesBbox;
    var grid = (state.snapToGrid ? state.snapGrid : [1, 1]);
    var onStart = function (evt) {
        var scaledClient = {
            x: evt.clientX * (1 / k),
            y: evt.clientY * (1 / k),
        };
        var offsetX = scaledClient.x - position.x - x;
        var offsetY = scaledClient.y - position.y - y;
        var nextStartPositions = getStartPositions(state.selectedElements);
        if (nextStartPositions) {
            setOffset({ x: offsetX, y: offsetY });
            setStartPositions(nextStartPositions);
        }
    };
    var onDrag = function (evt) {
        var scaledClient = {
            x: evt.clientX * (1 / k),
            y: evt.clientY * (1 / k),
        };
        state.selectedElements.filter(isNode).forEach(function (node) {
            var pos = {
                x: startPositions[node.id].x +
                    scaledClient.x -
                    position.x -
                    offset.x -
                    x,
                y: startPositions[node.id].y +
                    scaledClient.y -
                    position.y -
                    offset.y -
                    y,
            };
            updateNodePos({ id: node.id, pos: pos });
        });
    };
    return (React__default.createElement("div", { className: "react-flow__nodesselection", style: {
            transform: "translate(" + x + "px," + y + "px) scale(" + k + ")",
        } },
        React__default.createElement(reactDraggable, { scale: k, grid: grid, onStart: function (evt) { return onStart(evt); }, onDrag: function (evt) { return onDrag(evt); } },
            React__default.createElement("div", { className: "react-flow__nodesselection-rect", style: {
                    width: state.selectedNodesBbox.width,
                    height: state.selectedNodesBbox.height,
                    top: state.selectedNodesBbox.y,
                    left: state.selectedNodesBbox.x,
                } }))));
});

var baseStyles = {
    position: 'absolute',
    top: 0,
    left: 0,
};
var createGridLines = function (width, height, xOffset, yOffset, gap) {
    var lineCountX = Math.ceil(width / gap) + 1;
    var lineCountY = Math.ceil(height / gap) + 1;
    var xValues = Array.from({ length: lineCountX }, function (_, i) { return "M" + (i * gap + xOffset) + " 0 V" + height; });
    var yValues = Array.from({ length: lineCountY }, function (_, i) { return "M0 " + (i * gap + yOffset) + " H" + width; });
    return __spreadArrays(xValues, yValues).join(' ');
};
var createGridDots = function (width, height, xOffset, yOffset, gap, size) {
    var lineCountX = Math.ceil(width / gap) + 1;
    var lineCountY = Math.ceil(height / gap) + 1;
    var values = Array.from({ length: lineCountX }, function (_, col) {
        var x = col * gap + xOffset;
        return Array.from({ length: lineCountY }, function (_, row) {
            var y = row * gap + yOffset;
            return "M" + x + " " + (y -
                size) + " l" + size + " " + size + " l" + -size + " " + size + " l" + -size + " " + -size + "z";
        }).join(' ');
    });
    return values.join(' ');
};
var Grid = React.memo(function (_a) {
    var _b = _a.gap, gap = _b === void 0 ? 24 : _b, _c = _a.color, color = _c === void 0 ? '#aaa' : _c, _d = _a.size, size = _d === void 0 ? 0.5 : _d, _e = _a.style, style = _e === void 0 ? {} : _e, _f = _a.className, className = _f === void 0 ? '' : _f, _g = _a.backgroundType, backgroundType = _g === void 0 ? GridType.Dots : _g;
    var _h = useStoreState$1(function (s) { return s; }), width = _h.width, height = _h.height, _j = _h.transform, x = _j[0], y = _j[1], scale = _j[2];
    var gridClasses = classnames('react-flow__grid', className);
    var scaledGap = gap * scale;
    var xOffset = x % scaledGap;
    var yOffset = y % scaledGap;
    var isLines = backgroundType === 'lines';
    var path = isLines
        ? createGridLines(width, height, xOffset, yOffset, scaledGap)
        : createGridDots(width, height, xOffset, yOffset, scaledGap, size);
    var fill = isLines ? 'none' : color;
    var stroke = isLines ? color : 'none';
    return (React__default.createElement("svg", { width: width, height: height, style: __assign(__assign({}, baseStyles), style), className: gridClasses },
        React__default.createElement("path", { fill: fill, stroke: stroke, strokeWidth: size, d: path })));
});
Grid.displayName = 'Grid';

var isInputDOMNode = function (e) {
    var target = e.target;
    return (e && target && ['INPUT', 'SELECT', 'TEXTAREA'].includes(target.nodeName));
};
var getDimensions = function (node) { return ({
    width: node.offsetWidth,
    height: node.offsetHeight,
}); };

var useKeyPress = (function (keyCode) {
    var _a = React.useState(false), keyPressed = _a[0], setKeyPressed = _a[1];
    function downHandler(evt) {
        if (evt.keyCode === keyCode && !isInputDOMNode(evt)) {
            setKeyPressed(true);
        }
    }
    var upHandler = function (evt) {
        if (evt.keyCode === keyCode && !isInputDOMNode(evt)) {
            setKeyPressed(false);
        }
    };
    React.useEffect(function () {
        window.addEventListener('keydown', downHandler);
        window.addEventListener('keyup', upHandler);
        return function () {
            window.removeEventListener('keydown', downHandler);
            window.removeEventListener('keyup', upHandler);
        };
    }, []);
    return keyPressed;
});

var d3ZoomInstance = zoom()
    .scaleExtent([0.5, 2])
    .filter(function () { return !event.button; });
var useD3Zoom = (function (zoomPane, onMove, shiftPressed) {
    var state = useStoreState$1(function (s) { return ({
        transform: s.transform,
        d3Selection: s.d3Selection,
        d3Zoom: s.d3Zoom,
    }); });
    var initD3 = useStoreActions$1(function (actions) { return actions.initD3; });
    var updateTransform = useStoreActions$1(function (actions) { return actions.updateTransform; });
    React.useEffect(function () {
        if (zoomPane.current) {
            var selection = select(zoomPane.current).call(d3ZoomInstance);
            initD3({ zoom: d3ZoomInstance, selection: selection });
        }
    }, []);
    React.useEffect(function () {
        if (shiftPressed) {
            d3ZoomInstance.on('zoom', null);
        }
        else {
            d3ZoomInstance.on('zoom', function () {
                if (event.sourceEvent &&
                    event.sourceEvent.target !== zoomPane.current) {
                    return;
                }
                updateTransform(event.transform);
                onMove();
            });
            if (state.d3Selection && state.d3Zoom) {
                // we need to restore the graph transform otherwise d3 zoom transform and graph transform are not synced
                var graphTransform = identity$1
                    .translate(state.transform[0], state.transform[1])
                    .scale(state.transform[2]);
                state.d3Selection.call(state.d3Zoom.transform, graphTransform);
            }
        }
        return function () {
            d3ZoomInstance.on('zoom', null);
        };
    }, [shiftPressed]);
});

var useGlobalKeyHandler = (function (_a) {
    var deleteKeyCode = _a.deleteKeyCode, onElementsRemove = _a.onElementsRemove;
    var state = useStoreState$1(function (s) { return ({
        selectedElements: s.selectedElements,
        edges: s.edges,
    }); });
    var setNodesSelection = useStoreActions$1(function (a) { return a.setNodesSelection; });
    var deleteKeyPressed = useKeyPress(deleteKeyCode);
    React.useEffect(function () {
        if (deleteKeyPressed && state.selectedElements.length) {
            var elementsToRemove = state.selectedElements;
            // we also want to remove the edges if only one node is selected
            if (state.selectedElements.length === 1 &&
                !isEdge(state.selectedElements[0])) {
                var node = state.selectedElements[0];
                var connectedEdges = getConnectedEdges([node], state.edges);
                elementsToRemove = __spreadArrays(state.selectedElements, connectedEdges);
            }
            onElementsRemove(elementsToRemove);
            setNodesSelection({ isActive: false });
        }
    }, [deleteKeyPressed]);
});

var useElementUpdater = function (elements) {
    var state = useStoreState$1(function (s) { return ({
        nodes: s.nodes,
        edges: s.edges,
        transform: s.transform,
        snapToGrid: s.snapToGrid,
        snapGrid: s.snapGrid,
    }); });
    var setNodes = useStoreActions$1(function (a) { return a.setNodes; });
    var setEdges = useStoreActions$1(function (a) { return a.setEdges; });
    React.useEffect(function () {
        var nodes = elements.filter(isNode);
        var edges = elements
            .filter(isEdge)
            .map(function (e) {
            return parseElement(e, state.transform, state.snapToGrid, state.snapGrid);
        });
        var nextNodes = nodes.map(function (propNode) {
            var existingNode = state.nodes.find(function (n) { return n.id === propNode.id; });
            if (existingNode) {
                var data = !fastDeepEqual(existingNode.data, propNode.data)
                    ? __assign(__assign({}, existingNode.data), propNode.data) : existingNode.data;
                return __assign(__assign({}, existingNode), { data: data });
            }
            return parseElement(propNode, state.transform, state.snapToGrid, state.snapGrid);
        });
        var nodesChanged = !fastDeepEqual(state.nodes, nextNodes);
        var edgesChanged = !fastDeepEqual(state.edges, edges);
        if (nodesChanged) {
            setNodes(nextNodes);
        }
        if (edgesChanged) {
            setEdges(edges);
        }
    });
};

var GraphView = React.memo(function (_a) {
    var nodeTypes = _a.nodeTypes, edgeTypes = _a.edgeTypes, onMove = _a.onMove, onLoad = _a.onLoad, onElementClick = _a.onElementClick, onNodeDragStop = _a.onNodeDragStop, connectionLineType = _a.connectionLineType, connectionLineStyle = _a.connectionLineStyle, selectionKeyCode = _a.selectionKeyCode, onElementsRemove = _a.onElementsRemove, deleteKeyCode = _a.deleteKeyCode, elements = _a.elements, showBackground = _a.showBackground, backgroundGap = _a.backgroundGap, backgroundColor = _a.backgroundColor, backgroundType = _a.backgroundType, onConnect = _a.onConnect, snapToGrid = _a.snapToGrid, snapGrid = _a.snapGrid, onlyRenderVisibleNodes = _a.onlyRenderVisibleNodes;
    var zoomPane = React.useRef(null);
    var rendererNode = React.useRef(null);
    var state = useStoreState$1(function (s) { return ({
        width: s.width,
        height: s.height,
        nodes: s.nodes,
        edges: s.edges,
        d3Initialised: s.d3Initialised,
        nodesSelectionActive: s.nodesSelectionActive,
    }); });
    var updateSize = useStoreActions$1(function (actions) { return actions.updateSize; });
    var setNodesSelection = useStoreActions$1(function (actions) { return actions.setNodesSelection; });
    var setOnConnect = useStoreActions$1(function (a) { return a.setOnConnect; });
    var setSnapGrid = useStoreActions$1(function (actions) { return actions.setSnapGrid; });
    var selectionKeyPressed = useKeyPress(selectionKeyCode);
    var onZoomPaneClick = function () { return setNodesSelection({ isActive: false }); };
    var updateDimensions = function () {
        if (!rendererNode.current) {
            return;
        }
        var size = getDimensions(rendererNode.current);
        updateSize(size);
    };
    React.useEffect(function () {
        updateDimensions();
        setOnConnect(onConnect);
        window.onresize = updateDimensions;
        return function () {
            window.onresize = null;
        };
    }, []);
    useD3Zoom(zoomPane, onMove, selectionKeyPressed);
    React.useEffect(function () {
        if (state.d3Initialised) {
            onLoad({
                fitView: fitView,
                zoomIn: zoomIn,
                zoomOut: zoomOut,
            });
        }
    }, [state.d3Initialised]);
    React.useEffect(function () {
        setSnapGrid({ snapToGrid: snapToGrid, snapGrid: snapGrid });
    }, [snapToGrid]);
    useGlobalKeyHandler({ onElementsRemove: onElementsRemove, deleteKeyCode: deleteKeyCode });
    useElementUpdater(elements);
    return (React__default.createElement("div", { className: "react-flow__renderer", ref: rendererNode },
        showBackground && (React__default.createElement(Grid, { gap: backgroundGap, color: backgroundColor, backgroundType: backgroundType })),
        React__default.createElement(NodeRenderer, { nodeTypes: nodeTypes, onElementClick: onElementClick, onNodeDragStop: onNodeDragStop, onlyRenderVisibleNodes: onlyRenderVisibleNodes }),
        React__default.createElement(EdgeRenderer, { width: state.width, height: state.height, edgeTypes: edgeTypes, onElementClick: onElementClick, connectionLineType: connectionLineType, connectionLineStyle: connectionLineStyle }),
        selectionKeyPressed && React__default.createElement(UserSelection, null),
        state.nodesSelectionActive && React__default.createElement(NodesSelection, null),
        React__default.createElement("div", { className: "react-flow__zoompane", onClick: onZoomPaneClick, ref: zoomPane })));
});
GraphView.displayName = 'GraphView';

function onMouseDown(evt, nodeId, setSourceId, setPosition, onConnect, isTarget, isValidConnection) {
    var reactFlowNode = document.querySelector('.react-flow');
    if (!reactFlowNode) {
        return;
    }
    var containerBounds = reactFlowNode.getBoundingClientRect();
    var recentHoveredHandle;
    setPosition({
        x: evt.clientX - containerBounds.left,
        y: evt.clientY - containerBounds.top,
    });
    setSourceId(nodeId);
    function resetRecentHandle() {
        if (!recentHoveredHandle) {
            return;
        }
        recentHoveredHandle.classList.remove('valid');
        recentHoveredHandle.classList.remove('connecting');
    }
    // checks if element below mouse is a handle and returns connection in form of an object { source: 123, target: 312 }
    function checkElementBelowIsValid(evt) {
        var elementBelow = document.elementFromPoint(evt.clientX, evt.clientY);
        var result = {
            elementBelow: elementBelow,
            isValid: false,
            connection: { source: null, target: null },
            isHoveringHandle: false,
        };
        if (elementBelow &&
            (elementBelow.classList.contains('target') ||
                elementBelow.classList.contains('source'))) {
            var connection = { source: null, target: null };
            if (isTarget) {
                var sourceId = elementBelow.getAttribute('data-nodeid');
                connection = { source: sourceId, target: nodeId };
            }
            else {
                var targetId = elementBelow.getAttribute('data-nodeid');
                connection = { source: nodeId, target: targetId };
            }
            var isValid = isValidConnection(connection);
            result.connection = connection;
            result.isValid = isValid;
            result.isHoveringHandle = true;
        }
        return result;
    }
    function onMouseMove(evt) {
        setPosition({
            x: evt.clientX - containerBounds.left,
            y: evt.clientY - containerBounds.top,
        });
        var _a = checkElementBelowIsValid(evt), connection = _a.connection, elementBelow = _a.elementBelow, isValid = _a.isValid, isHoveringHandle = _a.isHoveringHandle;
        if (!isHoveringHandle) {
            return resetRecentHandle();
        }
        var isOwnHandle = connection.source === connection.target;
        if (!isOwnHandle && elementBelow) {
            recentHoveredHandle = elementBelow;
            elementBelow.classList.add('connecting');
            elementBelow.classList.toggle('valid', isValid);
        }
    }
    function onMouseUp(evt) {
        var _a = checkElementBelowIsValid(evt), connection = _a.connection, isValid = _a.isValid;
        if (isValid) {
            onConnect(connection);
        }
        resetRecentHandle();
        setSourceId(null);
        document.removeEventListener('mousemove', onMouseMove);
        document.removeEventListener('mouseup', onMouseUp);
    }
    document.addEventListener('mousemove', onMouseMove);
    document.addEventListener('mouseup', onMouseUp);
}
var BaseHandle = React.memo(function (_a) {
    var type = _a.type, nodeId = _a.nodeId, onConnect = _a.onConnect, position = _a.position, setSourceId = _a.setSourceId, setPosition = _a.setPosition, className = _a.className, _b = _a.id, id = _b === void 0 ? false : _b, isValidConnection = _a.isValidConnection, rest = __rest(_a, ["type", "nodeId", "onConnect", "position", "setSourceId", "setPosition", "className", "id", "isValidConnection"]);
    var isTarget = type === 'target';
    var handleClasses = classnames('react-flow__handle', className, position, {
        source: !isTarget,
        target: isTarget,
    });
    var nodeIdWithHandleId = id ? nodeId + "__" + id : nodeId;
    return (React__default.createElement("div", __assign({ "data-nodeid": nodeIdWithHandleId, "data-handlepos": position, className: handleClasses, onMouseDown: function (evt) {
            return onMouseDown(evt, nodeIdWithHandleId, setSourceId, setPosition, onConnect, isTarget, isValidConnection);
        } }, rest)));
});
BaseHandle.displayName = 'BaseHandle';

var NodeIdContext = React.createContext(null);
var Provider = NodeIdContext.Provider;
var Consumer = NodeIdContext.Consumer;

var Handle = React.memo(function (_a) {
    var _b = _a.onConnect, onConnect = _b === void 0 ? function (_) { } : _b, _c = _a.type, type = _c === void 0 ? 'source' : _c, _d = _a.position, position = _d === void 0 ? Position.Top : _d, _e = _a.isValidConnection, isValidConnection = _e === void 0 ? function () { return true; } : _e, rest = __rest(_a, ["onConnect", "type", "position", "isValidConnection"]);
    var nodeId = React.useContext(NodeIdContext);
    var _f = useStoreActions$1(function (a) { return ({
        setPosition: a.setConnectionPosition,
        setSourceId: a.setConnectionSourceId,
    }); }), setPosition = _f.setPosition, setSourceId = _f.setSourceId;
    var onConnectAction = useStoreState$1(function (s) { return s.onConnect; });
    var onConnectExtended = function (params) {
        onConnectAction(params);
        onConnect(params);
    };
    return (React__default.createElement(BaseHandle, __assign({ nodeId: nodeId, setPosition: setPosition, setSourceId: setSourceId, onConnect: onConnectExtended, type: type, position: position, isValidConnection: isValidConnection }, rest)));
});
Handle.displayName = 'Handle';

var nodeStyles = {
    background: '#ff6060',
    padding: 10,
    borderRadius: 5,
    width: 150,
};
var DefaultNode = (function (_a) {
    var data = _a.data, style = _a.style;
    return (React__default.createElement("div", { style: __assign(__assign({}, nodeStyles), style) },
        React__default.createElement(Handle, { type: "target", position: Position.Top }),
        data.label,
        React__default.createElement(Handle, { type: "source", position: Position.Bottom })));
});

var nodeStyles$1 = {
    background: '#9999ff',
    padding: 10,
    borderRadius: 5,
    width: 150,
};
var InputNode = (function (_a) {
    var data = _a.data, style = _a.style;
    return (React__default.createElement("div", { style: __assign(__assign({}, nodeStyles$1), style) },
        data.label,
        React__default.createElement(Handle, { type: "source", position: Position.Bottom })));
});

var nodeStyles$2 = {
    background: '#55dd99',
    padding: 10,
    borderRadius: 5,
    width: 150,
};
var OutputNode = (function (_a) {
    var data = _a.data, style = _a.style;
    return (React__default.createElement("div", { style: __assign(__assign({}, nodeStyles$2), style) },
        React__default.createElement(Handle, { type: "target", position: Position.Top }),
        data.label));
});

var ContentRect_1 = createCommonjsModule(function (module, exports) {
Object.defineProperty(exports, "__esModule", { value: true });
var ContentRect = function (target) {
    if ('getBBox' in target) {
        var box = target.getBBox();
        return Object.freeze({
            height: box.height,
            left: 0,
            top: 0,
            width: box.width,
        });
    }
    else { // if (target instanceof HTMLElement) { // also includes all other non-SVGGraphicsElements
        var styles = window.getComputedStyle(target);
        return Object.freeze({
            height: parseFloat(styles.height || '0'),
            left: parseFloat(styles.paddingLeft || '0'),
            top: parseFloat(styles.paddingTop || '0'),
            width: parseFloat(styles.width || '0'),
        });
    }
};
exports.ContentRect = ContentRect;

});

unwrapExports(ContentRect_1);
var ContentRect_2 = ContentRect_1.ContentRect;

var ResizeObservation_1 = createCommonjsModule(function (module, exports) {
Object.defineProperty(exports, "__esModule", { value: true });

var ResizeObservation = /** @class */ (function () {
    function ResizeObservation(target) {
        this.target = target;
        this.$$broadcastWidth = this.$$broadcastHeight = 0;
    }
    Object.defineProperty(ResizeObservation.prototype, "broadcastWidth", {
        get: function () {
            return this.$$broadcastWidth;
        },
        enumerable: true,
        configurable: true
    });
    Object.defineProperty(ResizeObservation.prototype, "broadcastHeight", {
        get: function () {
            return this.$$broadcastHeight;
        },
        enumerable: true,
        configurable: true
    });
    ResizeObservation.prototype.isActive = function () {
        var cr = ContentRect_1.ContentRect(this.target);
        return !!cr
            && (cr.width !== this.broadcastWidth
                || cr.height !== this.broadcastHeight);
    };
    return ResizeObservation;
}());
exports.ResizeObservation = ResizeObservation;

});

unwrapExports(ResizeObservation_1);
var ResizeObservation_2 = ResizeObservation_1.ResizeObservation;

var ResizeObserverEntry_1 = createCommonjsModule(function (module, exports) {
Object.defineProperty(exports, "__esModule", { value: true });

var ResizeObserverEntry = /** @class */ (function () {
    function ResizeObserverEntry(target) {
        this.target = target;
        this.contentRect = ContentRect_1.ContentRect(target);
    }
    return ResizeObserverEntry;
}());
exports.ResizeObserverEntry = ResizeObserverEntry;

});

unwrapExports(ResizeObserverEntry_1);
var ResizeObserverEntry_2 = ResizeObserverEntry_1.ResizeObserverEntry;

var ResizeObserver_1 = createCommonjsModule(function (module, exports) {
Object.defineProperty(exports, "__esModule", { value: true });


var resizeObservers = [];
var ResizeObserver = /** @class */ (function () {
    function ResizeObserver(callback) {
        /** @internal */
        this.$$observationTargets = [];
        /** @internal */
        this.$$activeTargets = [];
        /** @internal */
        this.$$skippedTargets = [];
        var message = callbackGuard(callback);
        if (message) {
            throw TypeError(message);
        }
        this.$$callback = callback;
        resizeObservers.push(this);
    }
    ResizeObserver.prototype.observe = function (target) {
        var message = targetGuard('observe', target);
        if (message) {
            throw TypeError(message);
        }
        var index = findTargetIndex(this.$$observationTargets, target);
        if (index > 0) {
            return;
        }
        this.$$observationTargets.push(new ResizeObservation_1.ResizeObservation(target));
        startLoop();
    };
    ResizeObserver.prototype.unobserve = function (target) {
        var message = targetGuard('unobserve', target);
        if (message) {
            throw TypeError(message);
        }
        var index = findTargetIndex(this.$$observationTargets, target);
        if (index < 0) {
            return;
        }
        this.$$observationTargets.splice(index, 1);
        checkStopLoop();
    };
    ResizeObserver.prototype.disconnect = function () {
        this.$$observationTargets = [];
        this.$$activeTargets = [];
    };
    return ResizeObserver;
}());
exports.ResizeObserver = ResizeObserver;
function callbackGuard(callback) {
    if (typeof (callback) === 'undefined') {
        return "Failed to construct 'ResizeObserver': 1 argument required, but only 0 present.";
    }
    if (typeof (callback) !== 'function') {
        return "Failed to construct 'ResizeObserver': The callback provided as parameter 1 is not a function.";
    }
}
function targetGuard(functionName, target) {
    if (typeof (target) === 'undefined') {
        return "Failed to execute '" + functionName + "' on 'ResizeObserver': 1 argument required, but only 0 present.";
    }
    if (!(target instanceof window.Element)) {
        return "Failed to execute '" + functionName + "' on 'ResizeObserver': parameter 1 is not of type 'Element'.";
    }
}
function findTargetIndex(collection, target) {
    for (var index = 0; index < collection.length; index += 1) {
        if (collection[index].target === target) {
            return index;
        }
    }
    return -1;
}
var gatherActiveObservationsAtDepth = function (depth) {
    resizeObservers.forEach(function (ro) {
        ro.$$activeTargets = [];
        ro.$$skippedTargets = [];
        ro.$$observationTargets.forEach(function (ot) {
            if (ot.isActive()) {
                var targetDepth = calculateDepthForNode(ot.target);
                if (targetDepth > depth) {
                    ro.$$activeTargets.push(ot);
                }
                else {
                    ro.$$skippedTargets.push(ot);
                }
            }
        });
    });
};
var hasActiveObservations = function () {
    return resizeObservers.some(function (ro) { return !!ro.$$activeTargets.length; });
};
var hasSkippedObservations = function () {
    return resizeObservers.some(function (ro) { return !!ro.$$skippedTargets.length; });
};
var broadcastActiveObservations = function () {
    var shallowestTargetDepth = Infinity;
    resizeObservers.forEach(function (ro) {
        if (!ro.$$activeTargets.length) {
            return;
        }
        var entries = [];
        ro.$$activeTargets.forEach(function (obs) {
            var entry = new ResizeObserverEntry_1.ResizeObserverEntry(obs.target);
            entries.push(entry);
            obs.$$broadcastWidth = entry.contentRect.width;
            obs.$$broadcastHeight = entry.contentRect.height;
            var targetDepth = calculateDepthForNode(obs.target);
            if (targetDepth < shallowestTargetDepth) {
                shallowestTargetDepth = targetDepth;
            }
        });
        ro.$$callback(entries, ro);
        ro.$$activeTargets = [];
    });
    return shallowestTargetDepth;
};
var deliverResizeLoopErrorNotification = function () {
    var errorEvent = new window.ErrorEvent('ResizeLoopError', {
        message: 'ResizeObserver loop completed with undelivered notifications.',
    });
    window.dispatchEvent(errorEvent);
};
var calculateDepthForNode = function (target) {
    var depth = 0;
    while (target.parentNode) {
        target = target.parentNode;
        depth += 1;
    }
    return depth;
};
var notificationIteration = function () {
    var depth = 0;
    gatherActiveObservationsAtDepth(depth);
    while (hasActiveObservations()) {
        depth = broadcastActiveObservations();
        gatherActiveObservationsAtDepth(depth);
    }
    if (hasSkippedObservations()) {
        deliverResizeLoopErrorNotification();
    }
};
var animationFrameCancelToken;
var startLoop = function () {
    if (animationFrameCancelToken)
        return;
    runLoop();
};
var runLoop = function () {
    animationFrameCancelToken = window.requestAnimationFrame(function () {
        notificationIteration();
        runLoop();
    });
};
var checkStopLoop = function () {
    if (animationFrameCancelToken && !resizeObservers.some(function (ro) { return !!ro.$$observationTargets.length; })) {
        window.cancelAnimationFrame(animationFrameCancelToken);
        animationFrameCancelToken = undefined;
    }
};
var install = function () {
    return window.ResizeObserver = ResizeObserver;
};
exports.install = install;

});

unwrapExports(ResizeObserver_1);
var ResizeObserver_2 = ResizeObserver_1.ResizeObserver;
var ResizeObserver_3 = ResizeObserver_1.install;

var isHandle = function (evt) {
    var target = evt.target;
    return (target.className &&
        target.className.includes &&
        (target.className.includes('source') || target.className.includes('target')));
};
var getHandleBounds = function (selector, nodeElement, parentBounds, k) {
    var handles = nodeElement.querySelectorAll(selector);
    if (!handles || !handles.length) {
        return null;
    }
    var handlesArray = Array.from(handles);
    return handlesArray.map(function (handle) {
        var bounds = handle.getBoundingClientRect();
        var dimensions = getDimensions(handle);
        var nodeIdAttr = handle.getAttribute('data-nodeid');
        var handlePosition = handle.getAttribute('data-handlepos');
        var nodeIdSplitted = nodeIdAttr ? nodeIdAttr.split('__') : null;
        var handleId = null;
        if (nodeIdSplitted) {
            handleId = (nodeIdSplitted.length
                ? nodeIdSplitted[1]
                : nodeIdSplitted);
        }
        return __assign({ id: handleId, position: handlePosition, x: (bounds.left - parentBounds.left) * (1 / k), y: (bounds.top - parentBounds.top) * (1 / k) }, dimensions);
    });
};
var onStart = function (evt, onClick, id, type, data, setOffset, transform, position) {
    if (isInputDOMNode(evt) || isHandle(evt)) {
        return false;
    }
    var scaledClient = {
        x: evt.clientX * (1 / transform[2]),
        y: evt.clientY * (1 / transform[2]),
    };
    var offsetX = scaledClient.x - position.x - transform[0];
    var offsetY = scaledClient.y - position.y - transform[1];
    var node = { id: id, type: type, position: position, data: data };
    store.dispatch.setSelectedElements({ id: id, type: type });
    setOffset({ x: offsetX, y: offsetY });
    onClick(node);
};
var onDrag = function (evt, setDragging, id, offset, transform) {
    var scaledClient = {
        x: evt.clientX * (1 / transform[2]),
        y: evt.clientY * (1 / transform[2]),
    };
    setDragging(true);
    store.dispatch.updateNodePos({
        id: id,
        pos: {
            x: scaledClient.x - transform[0] - offset.x,
            y: scaledClient.y - transform[1] - offset.y,
        },
    });
};
var onStop = function (onNodeDragStop, isDragging, setDragging, id, type, position, data) {
    if (isDragging) {
        setDragging(false);
        onNodeDragStop({
            id: id,
            type: type,
            position: position,
            data: data,
        });
    }
};
var wrapNode = (function (NodeComponent) {
    var NodeWrapper = React.memo(function (_a) {
        var id = _a.id, type = _a.type, data = _a.data, transform = _a.transform, xPos = _a.xPos, yPos = _a.yPos, selected = _a.selected, onClick = _a.onClick, onNodeDragStop = _a.onNodeDragStop, style = _a.style;
        var nodeElement = React.useRef(null);
        var _b = React.useState({ x: 0, y: 0 }), offset = _b[0], setOffset = _b[1];
        var _c = React.useState(false), isDragging = _c[0], setDragging = _c[1];
        var position = { x: xPos, y: yPos };
        var nodeClasses = classnames('react-flow__node', { selected: selected });
        var nodeStyle = {
            zIndex: selected ? 10 : 3,
            transform: "translate(" + xPos + "px," + yPos + "px)",
        };
        var updateNode = function () {
            if (!nodeElement.current) {
                return;
            }
            var storeState = store.getState();
            var bounds = nodeElement.current.getBoundingClientRect();
            var dimensions = getDimensions(nodeElement.current);
            var handleBounds = {
                source: getHandleBounds('.source', nodeElement.current, bounds, storeState.transform[2]),
                target: getHandleBounds('.target', nodeElement.current, bounds, storeState.transform[2]),
            };
            store.dispatch.updateNodeData(__assign(__assign({ id: id }, dimensions), { handleBounds: handleBounds }));
        };
        React.useEffect(function () {
            if (nodeElement.current) {
                updateNode();
                var resizeObserver_1 = new ResizeObserver_2(function (entries) {
                    for (var _i = 0, entries_1 = entries; _i < entries_1.length; _i++) {
                        var _ = entries_1[_i];
                        updateNode();
                    }
                });
                resizeObserver_1.observe(nodeElement.current);
                return function () {
                    if (resizeObserver_1 && nodeElement.current) {
                        resizeObserver_1.unobserve(nodeElement.current);
                    }
                };
            }
            return;
        }, [nodeElement.current]);
        return (React__default.createElement(DraggableCore, { onStart: function (evt) {
                return onStart(evt, onClick, id, type, data, setOffset, transform, position);
            }, onDrag: function (evt) {
                return onDrag(evt, setDragging, id, offset, transform);
            }, onStop: function () {
                return onStop(onNodeDragStop, isDragging, setDragging, id, type, position, data);
            }, scale: transform[2] },
            React__default.createElement("div", { className: nodeClasses, ref: nodeElement, style: nodeStyle },
                React__default.createElement(Provider, { value: id },
                    React__default.createElement(NodeComponent, { id: id, data: data, type: type, style: style, selected: selected })))));
    });
    NodeWrapper.displayName = 'NodeWrapper';
    return NodeWrapper;
});

function createNodeTypes(nodeTypes) {
    var standardTypes = {
        input: wrapNode((nodeTypes.input || InputNode)),
        default: wrapNode((nodeTypes.default || DefaultNode)),
        output: wrapNode((nodeTypes.output || OutputNode)),
    };
    var wrappedTypes = {};
    var specialTypes = Object.keys(nodeTypes)
        .filter(function (k) { return !['input', 'default', 'output'].includes(k); })
        .reduce(function (res, key) {
        res[key] = wrapNode((nodeTypes[key] || DefaultNode));
        return res;
    }, wrappedTypes);
    return __assign(__assign({}, standardTypes), specialTypes);
}

var BezierEdge = React.memo(function (_a) {
    var sourceX = _a.sourceX, sourceY = _a.sourceY, targetX = _a.targetX, targetY = _a.targetY, _b = _a.sourcePosition, sourcePosition = _b === void 0 ? Position.Bottom : _b, _c = _a.targetPosition, targetPosition = _c === void 0 ? Position.Top : _c, _d = _a.style, style = _d === void 0 ? {} : _d;
    var yOffset = Math.abs(targetY - sourceY) / 2;
    var centerY = targetY < sourceY ? targetY + yOffset : targetY - yOffset;
    var dAttr = "M" + sourceX + "," + sourceY + " C" + sourceX + "," + centerY + " " + targetX + "," + centerY + " " + targetX + "," + targetY;
    var leftAndRight = [Position.Left, Position.Right];
    if (leftAndRight.includes(sourcePosition) && leftAndRight.includes(targetPosition)) {
        var xOffset = Math.abs(targetX - sourceX) / 2;
        var centerX = targetX < sourceX ? targetX + xOffset : targetX - xOffset;
        dAttr = "M" + sourceX + "," + sourceY + " C" + centerX + "," + sourceY + " " + centerX + "," + targetY + " " + targetX + "," + targetY;
    }
    else if (leftAndRight.includes(sourcePosition) || leftAndRight.includes(targetPosition)) {
        dAttr = "M" + sourceX + "," + sourceY + " C" + sourceX + "," + targetY + " " + sourceX + "," + targetY + " " + targetX + "," + targetY;
    }
    return React__default.createElement("path", __assign({}, style, { d: dAttr }));
});

var StraightEdge = React.memo(function (_a) {
    var sourceX = _a.sourceX, sourceY = _a.sourceY, targetX = _a.targetX, targetY = _a.targetY, _b = _a.style, style = _b === void 0 ? {} : _b;
    return (React__default.createElement("path", __assign({}, style, { d: "M " + sourceX + "," + sourceY + "L " + targetX + "," + targetY })));
});

var StepEdge = React.memo(function (_a) {
    var sourceX = _a.sourceX, sourceY = _a.sourceY, targetX = _a.targetX, targetY = _a.targetY, _b = _a.style, style = _b === void 0 ? {} : _b;
    var yOffset = Math.abs(targetY - sourceY) / 2;
    var centerY = targetY < sourceY ? targetY + yOffset : targetY - yOffset;
    return (React__default.createElement("path", __assign({}, style, { d: "M " + sourceX + "," + sourceY + "L " + sourceX + "," + centerY + "L " + targetX + "," + centerY + "L " + targetX + "," + targetY })));
});

var wrapEdge = (function (EdgeComponent) {
    var EdgeWrapper = React.memo(function (_a) {
        var id = _a.id, source = _a.source, target = _a.target, type = _a.type, animated = _a.animated, selected = _a.selected, onClick = _a.onClick, rest = __rest(_a, ["id", "source", "target", "type", "animated", "selected", "onClick"]);
        var edgeClasses = classnames('react-flow__edge', { selected: selected, animated: animated });
        var onEdgeClick = function (evt) {
            if (isInputDOMNode(evt)) {
                return;
            }
            store.dispatch.setSelectedElements({ id: id, source: source, target: target });
            onClick({ id: id, source: source, target: target, type: type });
        };
        return (React__default.createElement("g", { className: edgeClasses, onClick: onEdgeClick },
            React__default.createElement(EdgeComponent, __assign({ id: id, source: source, target: target, type: type, animated: animated, selected: selected, onClick: onClick }, rest))));
    });
    EdgeWrapper.displayName = 'EdgeWrapper';
    return EdgeWrapper;
});

function createEdgeTypes(edgeTypes) {
    var standardTypes = {
        default: wrapEdge((edgeTypes.default || BezierEdge)),
        straight: wrapEdge((edgeTypes.bezier || StraightEdge)),
    };
    var wrappedTypes = {};
    var specialTypes = Object.keys(edgeTypes)
        .filter(function (k) { return !['default', 'bezier'].includes(k); })
        .reduce(function (res, key) {
        res[key] = wrapEdge((edgeTypes[key] || BezierEdge));
        return res;
    }, wrappedTypes);
    return __assign(__assign({}, standardTypes), specialTypes);
}

function styleInject(css, ref) {
  if ( ref === void 0 ) ref = {};
  var insertAt = ref.insertAt;

  if (!css || typeof document === 'undefined') { return; }

  var head = document.head || document.getElementsByTagName('head')[0];
  var style = document.createElement('style');
  style.type = 'text/css';

  if (insertAt === 'top') {
    if (head.firstChild) {
      head.insertBefore(style, head.firstChild);
    } else {
      head.appendChild(style);
    }
  } else {
    head.appendChild(style);
  }

  if (style.styleSheet) {
    style.styleSheet.cssText = css;
  } else {
    style.appendChild(document.createTextNode(css));
  }
}

var css = ".react-flow {\n  width: 100%;\n  height: 100%;\n  position: relative;\n  overflow: hidden;\n}\n\n.react-flow__renderer {\n  width: 100%;\n  height: 100%;\n  position: absolute;\n}\n\n.react-flow__zoompane {\n  width: 100%;\n  height: 100%;\n  position: absolute;\n  top: 0;\n  left: 0;\n  z-index: 1;\n}\n\n.react-flow__selectionpane {\n  width: 100%;\n  height: 100%;\n  position: absolute;\n  top: 0;\n  left: 0;\n  z-index: 2;\n}\n\n.react-flow__selection {\n  position: absolute;\n  top: 0;\n  left: 0;\n  background: rgba(0, 89, 220, 0.08);\n  border: 1px dotted rgba(0, 89, 220, 0.8);\n}\n\n.react-flow__edges {\n  position: absolute;\n  top: 0;\n  left: 0;\n  pointer-events: none;\n  z-index: 2;\n}\n\n.react-flow__edge {\n  fill: none;\n  stroke: #bbb;\n  stroke-width: 2;\n  pointer-events: all;\n}\n\n.react-flow__edge.selected {\n    stroke: #555;\n  }\n\n.react-flow__edge.animated {\n    stroke-dasharray: 5;\n    -webkit-animation: dashdraw 0.5s linear infinite;\n            animation: dashdraw 0.5s linear infinite;\n  }\n\n.react-flow__edge.connection {\n    stroke: '#ddd';\n    pointer-events: none;\n  }\n\n@-webkit-keyframes dashdraw {\n  from {stroke-dashoffset: 10}\n}\n\n@keyframes dashdraw {\n  from {stroke-dashoffset: 10}\n}\n\n.react-flow__nodes {\n  width: 100%;\n  height: 100%;\n  position: absolute;\n  z-index: 3;\n  pointer-events: none;\n  transform-origin: 0 0;\n}\n\n.react-flow__node {\n  position: absolute;\n  color: #222;\n  font-family: sans-serif;\n  font-size: 12px;\n  text-align: center;\n  cursor: -webkit-grab;\n  cursor: grab;\n  -webkit-user-select: none;\n     -moz-user-select: none;\n      -ms-user-select: none;\n          user-select: none;\n  pointer-events: all;\n  transform-origin: 0 0;\n}\n\n.react-flow__node:hover > * {\n    box-shadow: 0 1px 5px 2px rgba(0, 0, 0, 0.08);\n  }\n\n.react-flow__node.selected > * {\n    box-shadow: 0 0 0 2px #555;\n  }\n\n.react-flow__handle {\n  position: absolute;\n  width: 10px;\n  height: 8px;\n  background: rgba(255, 255, 255, 0.4);\n  cursor: crosshair;\n}\n\n.react-flow__handle.bottom {\n    top: auto;\n    left: 50%;\n    bottom: 0;\n    transform: translate(-50%, 0);\n  }\n\n.react-flow__handle.top {\n    left: 50%;\n    top: 0;\n    transform: translate(-50%, 0);\n  }\n\n.react-flow__handle.left {\n    top: 50%;\n    left: 0;\n    transform: translate(0, -50%);\n\n  }\n\n.react-flow__handle.right {\n    right: 0;\n    top: 50%;\n    transform: translate(0, -50%);\n  }\n\n.react-flow__nodesselection {\n  z-index: 3;\n  position: absolute;\n  width: 100%;\n  height: 100%;\n  top: 0;\n  left: 0;\n  transform-origin: left top;\n  pointer-events: none;\n}\n\n.react-flow__nodesselection-rect {\n    position: absolute;\n    background: rgba(0, 89, 220, 0.08);\n    border: 1px dotted rgba(0, 89, 220, 0.8);\n    pointer-events: all;\n  }\n\n.react-flow__controls {\n  box-shadow: 0 0 2px 1px rgba(0, 0, 0, 0.08);\n}\n\n.react-flow__controls-button {\n    background: #fefefe;\n    border-bottom: 1px solid #eee;\n    display: flex;\n    justify-content: center;\n    align-items: center;\n    width: 16px;\n    height: 16px;\n    cursor: pointer;\n    -webkit-user-select: none;\n       -moz-user-select: none;\n        -ms-user-select: none;\n            user-select: none;\n    padding: 5px;\n  }\n\n.react-flow__controls-button svg {\n      width: 100%;\n    }\n\n.react-flow__controls-button:hover {\n      background: #f4f4f4;\n    }\n";
styleInject(css);

var ReactFlow = function (_a) {
    var style = _a.style, onElementClick = _a.onElementClick, elements = _a.elements, children = _a.children, nodeTypes = _a.nodeTypes, edgeTypes = _a.edgeTypes, onLoad = _a.onLoad, onMove = _a.onMove, onElementsRemove = _a.onElementsRemove, onConnect = _a.onConnect, onNodeDragStop = _a.onNodeDragStop, connectionLineType = _a.connectionLineType, connectionLineStyle = _a.connectionLineStyle, deleteKeyCode = _a.deleteKeyCode, selectionKeyCode = _a.selectionKeyCode, showBackground = _a.showBackground, backgroundGap = _a.backgroundGap, backgroundType = _a.backgroundType, backgroundColor = _a.backgroundColor, snapToGrid = _a.snapToGrid, snapGrid = _a.snapGrid, onlyRenderVisibleNodes = _a.onlyRenderVisibleNodes;
    var nodeTypesParsed = React.useMemo(function () { return createNodeTypes(nodeTypes); }, []);
    var edgeTypesParsed = React.useMemo(function () { return createEdgeTypes(edgeTypes); }, []);
    return (React__default.createElement("div", { style: style, className: "react-flow" },
        React__default.createElement(StoreProvider, { store: store },
            React__default.createElement(GraphView, { onLoad: onLoad, onMove: onMove, onElementClick: onElementClick, onNodeDragStop: onNodeDragStop, nodeTypes: nodeTypesParsed, edgeTypes: edgeTypesParsed, connectionLineType: connectionLineType, connectionLineStyle: connectionLineStyle, selectionKeyCode: selectionKeyCode, onElementsRemove: onElementsRemove, deleteKeyCode: deleteKeyCode, elements: elements, onConnect: onConnect, backgroundColor: backgroundColor, backgroundGap: backgroundGap, showBackground: showBackground, backgroundType: backgroundType, snapToGrid: snapToGrid, snapGrid: snapGrid, onlyRenderVisibleNodes: onlyRenderVisibleNodes }),
            children)));
};
ReactFlow.displayName = 'ReactFlow';
ReactFlow.defaultProps = {
    onElementClick: function () { },
    onElementsRemove: function () { },
    onNodeDragStop: function () { },
    onConnect: function () { },
    onLoad: function () { },
    onMove: function () { },
    nodeTypes: {
        input: InputNode,
        default: DefaultNode,
        output: OutputNode,
    },
    edgeTypes: {
        default: BezierEdge,
        straight: StraightEdge,
        step: StepEdge,
    },
    connectionLineType: 'bezier',
    connectionLineStyle: {},
    deleteKeyCode: 8,
    selectionKeyCode: 16,
    backgroundColor: '#eee',
    backgroundGap: 24,
    showBackground: true,
    backgroundType: GridType.Dots,
    snapToGrid: false,
    snapGrid: [16, 16],
    onlyRenderVisibleNodes: true
};

var baseStyle = {
    position: 'absolute',
    zIndex: 5,
    bottom: 10,
    right: 10,
    width: 200,
    height: 150,
};
var MiniMapNode = function (_a) {
    var node = _a.node, color = _a.color, borderRadius = _a.borderRadius;
    var _b = node.__rg, _c = _b.position, x = _c.x, y = _c.y, width = _b.width, height = _b.height;
    var _d = node.style || {}, background = _d.background, backgroundColor = _d.backgroundColor;
    var fill = (background || backgroundColor || color);
    return (React__default.createElement("rect", { className: "react-flow__minimap-node", x: x, y: y, rx: borderRadius, ry: borderRadius, width: width, height: height, fill: fill }));
};
var index = (function (_a) {
    var _b = _a.style, style = _b === void 0 ? { backgroundColor: '#f8f8f8' } : _b, className = _a.className, _c = _a.nodeColor, nodeColor = _c === void 0 ? '#ddd' : _c, _d = _a.nodeBorderRadius, nodeBorderRadius = _d === void 0 ? 5 : _d, _e = _a.maskColor, maskColor = _e === void 0 ? 'rgba(10, 10, 10, .25)' : _e;
    var state = useStoreState$1(function (_a) {
        var width = _a.width, height = _a.height, nodes = _a.nodes, _b = _a.transform, tX = _b[0], tY = _b[1], tScale = _b[2];
        return ({
            width: width,
            height: height,
            nodes: nodes,
            tX: tX,
            tY: tY,
            tScale: tScale,
        });
    });
    var mapClasses = classnames('react-flow__minimap', className);
    var elementWidth = (style.width || baseStyle.width);
    var elementHeight = (style.height || baseStyle.height);
    var nodeColorFunc = (nodeColor instanceof Function ? nodeColor : function () { return nodeColor; });
    var hasNodes = state.nodes && state.nodes.length;
    var bb = getRectOfNodes(state.nodes);
    var viewBB = {
        x: -state.tX / state.tScale,
        y: -state.tY / state.tScale,
        width: state.width / state.tScale,
        height: state.height / state.tScale,
    };
    var boundingRect = hasNodes ? getBoundsofRects(bb, viewBB) : viewBB;
    var scaledWidth = boundingRect.width / elementWidth;
    var scaledHeight = boundingRect.height / elementHeight;
    var viewScale = Math.max(scaledWidth, scaledHeight);
    var viewWidth = viewScale * elementWidth;
    var viewHeight = viewScale * elementHeight;
    var offset = 5 * viewScale;
    var x = boundingRect.x - (viewWidth - boundingRect.width) / 2 - offset;
    var y = boundingRect.y - (viewHeight - boundingRect.height) / 2 - offset;
    var width = viewWidth + offset * 2;
    var height = viewHeight + offset * 2;
    return (React__default.createElement("svg", { width: elementWidth, height: elementHeight, viewBox: x + " " + y + " " + width + " " + height, style: __assign(__assign({}, baseStyle), style), className: mapClasses },
        state.nodes.map(function (node) { return (React__default.createElement(MiniMapNode, { key: node.id, node: node, color: nodeColorFunc(node), borderRadius: nodeBorderRadius })); }),
        React__default.createElement("path", { className: "react-flow__minimap-mask", d: "M" + (x - offset) + "," + (y - offset) + "h" + (width + offset * 2) + "v" + (height + offset * 2) + "h" + (-width - offset * 2) + "z\n        M" + viewBB.x + "," + viewBB.y + "h" + viewBB.width + "v" + viewBB.height + "h" + -viewBB.width + "z", fill: maskColor, fillRule: "evenodd" })));
});

function _extends$1() { _extends$1 = Object.assign || function (target) { for (var i = 1; i < arguments.length; i++) { var source = arguments[i]; for (var key in source) { if (Object.prototype.hasOwnProperty.call(source, key)) { target[key] = source[key]; } } } return target; }; return _extends$1.apply(this, arguments); }

var _ref =
/*#__PURE__*/
React__default.createElement("path", {
  d: "M416 277.333H277.333V416h-42.666V277.333H96v-42.666h138.667V96h42.666v138.667H416v42.666z"
});

var SvgPlus = function SvgPlus(props) {
  return React__default.createElement("svg", _extends$1({
    viewBox: "0 0 512 512"
  }, props), _ref);
};

function _extends$2() { _extends$2 = Object.assign || function (target) { for (var i = 1; i < arguments.length; i++) { var source = arguments[i]; for (var key in source) { if (Object.prototype.hasOwnProperty.call(source, key)) { target[key] = source[key]; } } } return target; }; return _extends$2.apply(this, arguments); }

var _ref$1 =
/*#__PURE__*/
React__default.createElement("path", {
  d: "M96 235h320v42H96z"
});

var SvgMinus = function SvgMinus(props) {
  return React__default.createElement("svg", _extends$2({
    viewBox: "0 0 512 512"
  }, props), _ref$1);
};

function _extends$3() { _extends$3 = Object.assign || function (target) { for (var i = 1; i < arguments.length; i++) { var source = arguments[i]; for (var key in source) { if (Object.prototype.hasOwnProperty.call(source, key)) { target[key] = source[key]; } } } return target; }; return _extends$3.apply(this, arguments); }

var _ref$2 =
/*#__PURE__*/
React__default.createElement("path", {
  d: "M96 124.2c0-6.9 5.2-12.2 12.2-12.2H176V64h-66.8C75.7 64 48 90.7 48 124.2V192h48v-67.8zM403.6 64H336v48h67.2c6.9 0 12.8 5.2 12.8 12.2V192h48v-67.8c0-33.5-27-60.2-60.4-60.2zM416 386.8c0 6.9-5.2 12.2-12.2 12.2H336v49h67.8c33.5 0 60.2-27.7 60.2-61.2V320h-48v66.8zM108.2 399c-6.9 0-12.2-5.2-12.2-12.2V320H48v66.8c0 33.5 27.7 61.2 61.2 61.2H176v-49h-67.8z"
});

var SvgFitview = function SvgFitview(props) {
  return React__default.createElement("svg", _extends$3({
    viewBox: "0 0 512 512"
  }, props), _ref$2);
};

var baseStyle$1 = {
    position: 'absolute',
    zIndex: 5,
    bottom: 10,
    left: 10,
};
var index$1 = (function (_a) {
    var style = _a.style, className = _a.className;
    var mapClasses = classnames('react-flow__controls', className);
    return (React__default.createElement("div", { className: mapClasses, style: __assign(__assign({}, baseStyle$1), style) },
        React__default.createElement("div", { className: "react-flow__controls-button react-flow__controls-zoomin", onClick: zoomIn },
            React__default.createElement(SvgPlus, null)),
        React__default.createElement("div", { className: "react-flow__controls-button  react-flow__controls-zoomout", onClick: zoomOut },
            React__default.createElement(SvgMinus, null)),
        React__default.createElement("div", { className: "react-flow__controls-button  react-flow__controls-fitview", onClick: function () { return fitView(); } },
            React__default.createElement(SvgFitview, null))));
});

exports.Controls = index$1;
exports.Handle = Handle;
exports.MiniMap = index;
exports.addEdge = addEdge;
exports.default = ReactFlow;
exports.getOutgoers = getOutgoers;
exports.isEdge = isEdge;
exports.isNode = isNode;
exports.removeElements = removeElements;
//# sourceMappingURL=ReactFlow.js.map<|MERGE_RESOLUTION|>--- conflicted
+++ resolved
@@ -6250,17 +6250,9 @@
     var targetHandle = getHandle(targetNode.__rg.handleBounds.target, targetHandleId);
     var sourcePosition = sourceHandle ? sourceHandle.position : Position.Bottom;
     var targetPosition = targetHandle ? targetHandle.position : Position.Top;
-<<<<<<< HEAD
     var _c = getEdgePositions(sourceNode, sourceHandle, sourcePosition, targetNode, targetHandle, targetPosition), sourceX = _c.sourceX, sourceY = _c.sourceY, targetX = _c.targetX, targetY = _c.targetY;
     var isSelected = selectedElements.some(function (elm) { return isEdge(elm) && elm.source === sourceId && elm.target === targetId; });
     return (React__default.createElement(EdgeComponent, { key: edge.id, id: edge.id, type: edge.type, onClick: props.onElementClick, selected: isSelected, animated: edge.animated, style: edge.style, source: sourceId, target: targetId, sourceHandleId: sourceHandleId, targetHandleId: targetHandleId, sourceX: sourceX, sourceY: sourceY, targetX: targetX, targetY: targetY, sourcePosition: sourcePosition, targetPosition: targetPosition }));
-=======
-    var _a = getEdgePositions(sourceNode, sourceHandle, sourcePosition, targetNode, targetHandle, targetPosition), sourceX = _a.sourceX, sourceY = _a.sourceY, targetX = _a.targetX, targetY = _a.targetY;
-    var selected = state.selectedElements
-        .filter(isEdge)
-        .find(function (elm) { return elm.source === sourceId && elm.target === targetId; });
-    return (React__default.createElement(EdgeComponent, { key: edge.id, id: edge.id, type: edge.type, onClick: props.onElementClick, selected: selected, animated: edge.animated, style: edge.style, source: sourceId, target: targetId, sourceHandleId: sourceHandleId, targetHandleId: targetHandleId, sourceX: sourceX, sourceY: sourceY, targetX: targetX, targetY: targetY, sourcePosition: sourcePosition, targetPosition: targetPosition }));
->>>>>>> f85f2f8c
 }
 var EdgeRenderer = React.memo(function (props) {
     var _a = useStoreState$1(function (s) { return s; }), transform = _a.transform, edges = _a.edges, nodes = _a.nodes, connectionSourceId = _a.connectionSourceId, _b = _a.connectionPosition, x = _b.x, y = _b.y, selectedElements = _a.selectedElements;
